#!/usr/bin/env python3

import os
import sys

# Add error handling for headless environments
try:
    from ursina import *
    from ursina.prefabs.first_person_controller import FirstPersonController
    GRAPHICS_AVAILABLE = True
except Exception as e:
    print(f"Graphics not available: {e}")
    print("This appears to be a headless environment.")
    print("The game requires OpenGL support to run.")
    GRAPHICS_AVAILABLE = False

if not GRAPHICS_AVAILABLE:
    print("\n=== ILK SPACE GAME ===")
    print("This is a 3D space exploration game that requires graphics support.")
    print("\nTo run this game, you need:")
    print("1. A system with OpenGL support")
    print("2. A desktop environment (not headless/remote)")
    print("3. Python dependencies installed (see requirements.txt)")
    print("\nHow to start the game on a local system:")
    print("1. Clone this repository")
    print("2. Install dependencies: pip install -r requirements.txt")
    print("3. Run: python3 space_game.py")
    print("   OR")
    print("4. Run: ./run_me.py (sets up virtual environment automatically)")
    print("\n=== GAME FEATURES ===")
    print("• Space exploration with multiple randomly generated planets")
    print("• Landing system - get close to planets to land on them")
    print("• Trading system - buy and sell resources at different planets")
    print("• Two game modes: Space (6DOF movement) and Surface (FPS-style)")
    print("• Inventory and resource management")
    print("• Save/Load game system")
    print("• Beautiful rotating skybox")
    print("• Physics-based movement and collision detection")
    print("\n=== CONTROLS ===")
    print("Space Mode:")
    print("  WASD - Move forward/back/left/right")
    print("  Space/Shift - Move up/down")
    print("  Q/E - Roll left/right")
    print("  Mouse - Look around")
    print("  F7 - Toggle third-person view")
    print("\nSurface Mode:")
    print("  WASD - Walk")
    print("  Space - Jump (double jump available)")
    print("  Mouse - Look around")
    print("  T - Open trading menu (when near trading posts)")
    print("\nUniversal:")
    print("  ESC - Pause menu (Save/Load/Quit)")
    print("  I - Open inventory")
    print("  F6 - Take screenshot")
    print("  F8 - Switch between Space and Surface modes")
    sys.exit(1)

import random
import numpy as np
import math
import json
import pickle
from datetime import datetime

# Transport System Imports
from enum import Enum
from dataclasses import dataclass
from typing import List, Dict, Optional

app = Ursina(borderless=False)  # Make window resizable and movable

# ===== ENHANCED PIRATES! FEATURES =====

class ShipClass(Enum):
    FIGHTER = "FIGHTER"
    CORVETTE = "CORVETTE" 
    FRIGATE = "FRIGATE"
    DESTROYER = "DESTROYER"
    CRUISER = "CRUISER"
    BATTLESHIP = "BATTLESHIP"
    CARRIER = "CARRIER"
    FREIGHTER = "FREIGHTER"
    TRANSPORT = "TRANSPORT"
    MINING_BARGE = "MINING_BARGE"

@dataclass
class ShipStats:
    max_health: int
    armor: int
    shield_strength: int
    speed: float
    maneuverability: float
    cargo_capacity: int
    crew_capacity: int
    fuel_capacity: int
    weapon_hardpoints: int
    base_cost: int

class CapturedShip:
    def __init__(self, ship_class, name=None, condition=1.0):
        self.ship_class = ship_class
        self.name = name or f"{ship_class.value}-{random.randint(100, 999)}"
        self.condition = condition
        self.stats = self.get_base_stats()
        self.current_health = int(self.stats.max_health * condition)
        self.assigned_crew = []
        self.position = Vec3(0, 0, 0)
        self.role = "patrol"
        self.cargo = {}
        self.fuel = self.stats.fuel_capacity * condition
        
    def get_base_stats(self):
        ship_stats = {
            ShipClass.FIGHTER: ShipStats(100, 5, 50, 150, 0.9, 10, 2, 80, 2, 50000),
            ShipClass.CORVETTE: ShipStats(200, 15, 100, 120, 0.8, 50, 5, 150, 4, 120000),
            ShipClass.FRIGATE: ShipStats(500, 30, 200, 100, 0.6, 100, 15, 300, 6, 300000),
            ShipClass.DESTROYER: ShipStats(800, 50, 300, 80, 0.5, 150, 25, 500, 8, 600000),
            ShipClass.CRUISER: ShipStats(1200, 75, 500, 70, 0.4, 300, 50, 800, 10, 1200000),
            ShipClass.BATTLESHIP: ShipStats(2000, 120, 800, 50, 0.3, 200, 80, 1200, 15, 2500000),
            ShipClass.CARRIER: ShipStats(1500, 60, 400, 60, 0.3, 500, 100, 1000, 5, 2000000),
            ShipClass.FREIGHTER: ShipStats(400, 20, 100, 70, 0.4, 1000, 10, 600, 2, 400000),
            ShipClass.TRANSPORT: ShipStats(300, 15, 80, 80, 0.5, 200, 50, 400, 1, 250000),
            ShipClass.MINING_BARGE: ShipStats(600, 40, 150, 40, 0.2, 800, 20, 800, 3, 800000)
        }
        return ship_stats.get(self.ship_class, ship_stats[ShipClass.CORVETTE])
    
    def get_effective_stats(self):
        base = self.stats
        condition_mod = self.condition
        crew_mod = min(1.2, len(self.assigned_crew) / (base.crew_capacity * 0.5)) if base.crew_capacity > 0 else 1.0
        
        return {
            'health': int(base.max_health * condition_mod),
            'speed': base.speed * condition_mod * crew_mod,
            'cargo': int(base.cargo_capacity * condition_mod),
            'combat_rating': (base.armor + base.shield_strength) * condition_mod * crew_mod
        }

class FleetManager:
    def __init__(self):
        self.flagship = None
        self.fleet = []
        self.max_fleet_size = 8
        self.fleet_reputation = 0
        
    def add_ship(self, ship):
        if len(self.fleet) < self.max_fleet_size:
            self.fleet.append(ship)
            return True
        return False
    
    def get_fleet_combat_strength(self):
        total_strength = 0
        for ship in self.fleet:
            if ship.role in ['combat', 'escort', 'patrol']:
                stats = ship.get_effective_stats()
                total_strength += stats['combat_rating']
        return total_strength
    
    def update_fleet_positions(self, flagship_pos):
        for i, ship in enumerate(self.fleet):
            angle = (i / len(self.fleet)) * 2 * math.pi if len(self.fleet) > 0 else 0
            distance = 20 + (i % 3) * 10
            offset_x = math.cos(angle) * distance
            offset_z = math.sin(angle) * distance
            ship.position = flagship_pos + Vec3(offset_x, 0, offset_z)

class TreasureType(Enum):
    ANCIENT_ARTIFACT = "ANCIENT_ARTIFACT"
    ALIEN_TECHNOLOGY = "ALIEN_TECHNOLOGY"
    SHIP_WRECKAGE = "SHIP_WRECKAGE"
    DATA_CACHE = "DATA_CACHE"
    MINERAL_DEPOSIT = "MINERAL_DEPOSIT"
    LOST_CARGO = "LOST_CARGO"

@dataclass
class TreasureSite:
    position: Vec3
    treasure_type: TreasureType
    difficulty: int
    discovered: bool
    estimated_value: int
    description: str

class TreasureHuntingSystem:
    def __init__(self):
        self.treasure_sites = []
        self.scanning_range = 15.0
        self.generate_treasure_sites()
        
    def generate_treasure_sites(self):
        for _ in range(15):
            site = TreasureSite(
                position=Vec3(random.randint(-400, 400), 0, random.randint(-400, 400)),
                treasure_type=random.choice(list(TreasureType)),
                difficulty=random.randint(1, 5),
                discovered=False,
                estimated_value=random.randint(10000, 200000),
                description="Mysterious signal detected"
            )
            self.treasure_sites.append(site)
            
    def scan_for_treasures(self, player_position):
        found_treasures = []
        for site in self.treasure_sites:
            distance = (site.position - player_position).length()
            if distance <= self.scanning_range and not site.discovered:
                if random.random() < 0.2:  # 20% chance
                    found_treasures.append(site)
                    print(f"📡 Treasure detected! {site.treasure_type.value} at {site.position}")
        return found_treasures
    
    def excavate_treasure(self, site):
        if site.discovered:
            return None
            
        excavation_roll = random.randint(1, 20)
        if excavation_roll >= (10 + site.difficulty):
            site.discovered = True
            treasure_value = int(site.estimated_value * random.uniform(0.8, 1.2))
            print(f"💎 Treasure found! {site.treasure_type.value} worth {treasure_value} credits!")
            return treasure_value
        else:
            print(f"❌ Excavation failed. Try again later.")
            return None

class AssaultType(Enum):
    ORBITAL_BOMBARDMENT = "ORBITAL_BOMBARDMENT"
    SURGICAL_STRIKE = "SURGICAL_STRIKE"
    BLOCKADE = "BLOCKADE"

class OrbitalCombatSystem:
    def __init__(self):
        self.bombardment_active = False
        
    def initiate_orbital_assault(self, planet_name, assault_type, fleet_strength):
        print(f"🚀 Initiating {assault_type.value} on {planet_name}")
        
        # Calculate success based on fleet strength
        base_chance = 0.6
        strength_bonus = min(0.3, fleet_strength / 1000)
        success_chance = base_chance + strength_bonus
        
        if random.random() < success_chance:
            if assault_type == AssaultType.ORBITAL_BOMBARDMENT:
                credits_gained = random.randint(50000, 200000)
                reputation_loss = -25  # Major war crime
                print(f"💥 Bombardment successful! Gained {credits_gained} credits.")
                print(f"⚠️ WARNING: Massive reputation loss (-25) with all factions!")
                return {'success': True, 'credits': credits_gained, 'reputation': reputation_loss}
            elif assault_type == AssaultType.SURGICAL_STRIKE:
                credits_gained = random.randint(20000, 80000)
                reputation_loss = -10
                print(f"🎯 Surgical strike successful! Gained {credits_gained} credits.")
                return {'success': True, 'credits': credits_gained, 'reputation': reputation_loss}
        else:
            print(f"❌ Assault failed! Fleet took casualties.")
            return {'success': False, 'fleet_damage': random.randint(10, 30)}

class PersonalSkill(Enum):
    PILOTING = "PILOTING"
    COMBAT = "COMBAT"
    LEADERSHIP = "LEADERSHIP"
    ENGINEERING = "ENGINEERING"
    TRADING = "TRADING"
    DIPLOMACY = "DIPLOMACY"

class CharacterDevelopment:
    def __init__(self):
        self.age = 25
        self.skills = {skill: random.randint(3, 7) for skill in PersonalSkill}
        self.experience_points = {skill: 0 for skill in PersonalSkill}
        self.legendary_achievements = []
        self.years_active = 0
        
    def gain_experience(self, skill_type, amount):
        if skill_type in self.experience_points:
            # Implement skill cap at 100 to prevent overflow
            if self.skills[skill_type] >= 100.0:
                return  # Already at maximum skill level
                
            self.experience_points[skill_type] += amount
            required_exp = int(self.skills[skill_type] * 100)
            if self.experience_points[skill_type] >= required_exp:
                self.skills[skill_type] = min(100.0, self.skills[skill_type] + 0.5)
                self.experience_points[skill_type] = 0
                
                if self.skills[skill_type] < 100.0:
                    print(f"📈 {skill_type.value} skill improved to {self.skills[skill_type]:.1f}!")
                else:
                    print(f"🎯 {skill_type.value} skill mastered at maximum level (100.0)!")
                
    def advance_time(self, days):
        years_passed = days / 365.0
        old_age = self.age
        self.age += years_passed
        self.years_active += years_passed
        
        if int(old_age) != int(self.age):
            print(f"🎂 Another year passes. You are now {int(self.age)} years old.")

class BoardingAction(Enum):
    BREACH_AND_CLEAR = "BREACH_AND_CLEAR"
    STEALTH_INFILTRATION = "STEALTH_INFILTRATION"
    NEGOTIATED_SURRENDER = "NEGOTIATED_SURRENDER"

class ShipBoardingSystem:
    def __init__(self):
        self.boarding_active = False
        
    def initiate_boarding(self, target_ship_type, boarding_action):
        print(f"🚀 Initiating boarding: {boarding_action.value}")
        
        success_chances = {
            BoardingAction.BREACH_AND_CLEAR: 0.7,
            BoardingAction.STEALTH_INFILTRATION: 0.5,
            BoardingAction.NEGOTIATED_SURRENDER: 0.4
        }
        
        if random.random() < success_chances[boarding_action]:
            cargo_value = random.randint(15000, 80000)
            ship_condition = random.uniform(0.6, 1.0)
            
            print(f"✅ Boarding successful! Captured {cargo_value} credits worth of cargo.")
            print(f"Ship condition: {ship_condition*100:.0f}%")
            
            if ship_condition > 0.7:
                # Offer to add ship to fleet
                ship_class = random.choice(list(ShipClass))
                captured_ship = CapturedShip(ship_class, condition=ship_condition)
                print(f"💡 {ship_class.value} captured! Consider adding to fleet.")
                return {'success': True, 'cargo': cargo_value, 'ship': captured_ship}
            else:
                return {'success': True, 'cargo': cargo_value, 'ship': None}
        else:
            print(f"❌ Boarding failed!")
            return {'success': False}

# ===== ENHANCED FEATURES INTEGRATION =====

class EnhancedPiratesFeatures:
    def __init__(self):
        self.fleet_manager = FleetManager()
        self.treasure_hunting = TreasureHuntingSystem()
        self.orbital_combat = OrbitalCombatSystem()
        self.character_development = CharacterDevelopment()
        self.ship_boarding = ShipBoardingSystem()
        
        print("🚀 Enhanced Pirates! features loaded!")
        print("   Fleet Management, Treasure Hunting, Orbital Combat, Character Development")
    
    def update(self, dt, player_position, current_time):
        # Update character aging (convert seconds to days)
        self.character_development.advance_time(dt / 86400.0)
        
        # Update fleet positions
        if self.fleet_manager.fleet:
            self.fleet_manager.update_fleet_positions(player_position)
            
        # Random treasure scanning
        if random.random() < 0.005:  # 0.5% chance per update
            treasures = self.treasure_hunting.scan_for_treasures(player_position)

# Trading and Economy System
class Commodity:
    def __init__(self, name, base_price, category="general"):
        self.name = name
        self.base_price = base_price
        self.category = category
        
    def get_price(self, planet_type="generic", supply_demand_modifier=1.0):
        """Calculate price based on planet type and market conditions - allows crashes and booms"""
        price_modifiers = {
            "agricultural": {"food": 0.7, "technology": 1.3, "minerals": 1.1, "luxury": 1.2},
            "industrial": {"minerals": 0.8, "technology": 0.9, "food": 1.4, "luxury": 1.1},
            "mining": {"minerals": 0.6, "technology": 1.5, "food": 1.3, "luxury": 1.4},
            "tech": {"technology": 0.8, "luxury": 0.9, "food": 1.2, "minerals": 1.3},
            "luxury": {"luxury": 0.8, "food": 1.1, "technology": 1.2, "minerals": 1.2},
            "desert": {"food": 1.5, "technology": 1.2, "minerals": 0.9, "luxury": 1.3},
            "ice": {"food": 1.4, "technology": 1.1, "minerals": 1.0, "luxury": 1.2},
            "volcanic": {"minerals": 0.7, "technology": 1.3, "food": 1.6, "luxury": 1.1},
            "gas_giant": {"fuel": 0.5, "technology": 1.4, "food": 1.8, "luxury": 1.0},
            "oceanic": {"food": 0.9, "technology": 1.1, "minerals": 1.2, "luxury": 0.9}
        }
        
        modifier = price_modifiers.get(planet_type, {}).get(self.category, 1.0)
        
        # Allow full price volatility - crashes and booms are realistic!
        final_price = self.base_price * modifier * supply_demand_modifier
        
        # Only prevent technical issues (negative/zero prices), not economic ones
        return max(1, int(final_price))

class CargoSystem:
    def __init__(self, max_capacity=100):
        self.max_capacity = max_capacity
        self.cargo = {}  # {commodity_name: quantity}
        
    def get_used_capacity(self):
        return sum(self.cargo.values())
        
    def get_free_capacity(self):
        return self.max_capacity - self.get_used_capacity()
        
    def can_add(self, commodity_name, quantity):
        return self.get_free_capacity() >= quantity
        
    def add_cargo(self, commodity_name, quantity):
        if self.can_add(commodity_name, quantity):
            self.cargo[commodity_name] = self.cargo.get(commodity_name, 0) + quantity
            return True
        return False
        
    def remove_cargo(self, commodity_name, quantity):
        current = self.cargo.get(commodity_name, 0)
        if current >= quantity:
            self.cargo[commodity_name] = current - quantity
            if self.cargo[commodity_name] == 0:
                del self.cargo[commodity_name]
            return True
        return False
        
    def get_cargo_list(self):
        return [(name, qty) for name, qty in self.cargo.items()]

class PlanetEconomy:
    def __init__(self, planet_name, planet_type):
        self.planet_name = planet_name
        self.planet_type = planet_type
        self.population = random.randint(100000, 1000000)
        
        # PERSISTENT STOCKPILES - actual commodity amounts on planet
        self.stockpiles = {}
        
        # PRODUCTION/CONSUMPTION per day based on planet type
        self.daily_production = {}
        self.daily_consumption = {}
        
        # BLOCKADE status - affects supply chain
        self.blockaded = False
        self.blockade_days = 0
        
        # TRADING HISTORY - track player impact
        self.trade_volume_today = {}
        
        self.initialize_economy()
        
    def initialize_economy(self):
        """Set realistic starting stockpiles and production based on planet type"""
        
        # Base consumption for all planets (basic needs)
        base_consumption = {
            "food": self.population // 5000,      # 200 food per day for 1M people
            "medicine": self.population // 50000,  # 20 medicine per day
            "fuel": self.population // 10000      # 100 fuel per day
        }
        
        # Planet type specializations
        if self.planet_type == "agricultural":
            # Produces massive food, consumes tech/luxury
            self.daily_production = {"food": base_consumption["food"] * 3, "spices": 50}
            self.daily_consumption = {**base_consumption, "technology": 30, "luxury_goods": 20}
            self.stockpiles = {"food": 5000, "spices": 500, "technology": 50, "luxury_goods": 100}
            
        elif self.planet_type == "industrial":
            # Produces tech/weapons, consumes food/minerals
            self.daily_production = {"technology": 40, "weapons": 20, "medicine": 30}
            self.daily_consumption = {**base_consumption, "minerals": 100, "luxury_goods": 30}
            self.stockpiles = {"technology": 800, "weapons": 300, "medicine": 400, "food": 200}
            
        elif self.planet_type == "mining":
            # Produces minerals/fuel, consumes food/tech
            self.daily_production = {"minerals": 150, "fuel": 100}
            self.daily_consumption = {**base_consumption, "technology": 40, "luxury_goods": 15}
            self.stockpiles = {"minerals": 3000, "fuel": 2000, "food": 150, "technology": 60}
            
        elif self.planet_type == "tech":
            # Produces advanced tech, consumes minerals/luxury
            self.daily_production = {"technology": 60, "medicine": 40, "weapons": 30}
            self.daily_consumption = {**base_consumption, "minerals": 80, "luxury_goods": 50}
            self.stockpiles = {"technology": 1200, "medicine": 600, "weapons": 400, "luxury_goods": 200}
            
        elif self.planet_type == "luxury":
            # Produces luxury goods, consumes everything else
            self.daily_production = {"luxury_goods": 80, "spices": 40}
            self.daily_consumption = {**base_consumption, "technology": 50, "minerals": 60}
            self.stockpiles = {"luxury_goods": 1500, "spices": 800, "food": 300}
            
        else:  # Generic/other planet types
            # Balanced production/consumption
            self.daily_production = {"food": base_consumption["food"] // 2, "minerals": 50}
            self.daily_consumption = base_consumption
            self.stockpiles = {"food": 1000, "minerals": 800, "technology": 200}
            
        # Ensure all commodities exist in stockpiles (even if 0)
        for commodity in ["food", "minerals", "technology", "luxury_goods", "medicine", "weapons", "fuel", "spices"]:
            if commodity not in self.stockpiles:
                self.stockpiles[commodity] = 0
                
    def daily_economic_update(self):
        """Process daily production, consumption, and trade effects - realistic economics"""
        
        # 1. PRODUCTION PHASE - Only what the planet actually produces
        for commodity, amount in self.daily_production.items():
            production = amount
            
            # Blockades reduce production efficiency
            if self.blockaded:
                production = int(production * (0.5 - min(0.4, self.blockade_days * 0.05)))
                
            self.stockpiles[commodity] = self.stockpiles.get(commodity, 0) + production
            
        # 2. CONSUMPTION PHASE - Realistic rationing when supplies are low
        for commodity, amount in self.daily_consumption.items():
            current_stock = self.stockpiles.get(commodity, 0)
            
            # Calculate actual consumption based on availability
            if current_stock >= amount:
                # Normal consumption when supplies are adequate
                actual_consumption = amount
            elif current_stock > 0:
                # Rationing when supplies are limited - use what's available
                actual_consumption = current_stock
                shortage_ratio = actual_consumption / amount if amount > 0 else 0
                
                # Only print shortage messages for severe shortages to avoid spam
                if shortage_ratio < 0.3:  # Less than 30% of needs met
                    print(f"⚠️ {self.planet_name}: Critical {commodity} shortage! ({shortage_ratio:.1%} needs met)")
            else:
                # No supply available
                actual_consumption = 0
                print(f"🚨 {self.planet_name}: Complete {commodity} shortage!")
                
            # Update stockpiles - can go to zero naturally
            self.stockpiles[commodity] = max(0, current_stock - actual_consumption)
                
        # 3. BLOCKADE EFFECTS - Realistic waste and disruption
        if self.blockaded:
            self.blockade_days += 1
            # Blockades cause waste through disrupted logistics
            for commodity in self.stockpiles:
                if self.stockpiles[commodity] > 0:
                    waste = max(1, int(self.stockpiles[commodity] * 0.02))  # 2% daily waste
                    self.stockpiles[commodity] = max(0, self.stockpiles[commodity] - waste)
        else:
            self.blockade_days = 0
            
        # 4. MARKET RESPONSE TO SHORTAGES - Increased trading activity, not free resources
        self.urgent_needs = []
        for commodity, amount in self.daily_consumption.items():
            current_stock = self.stockpiles.get(commodity, 0)
            days_remaining = current_stock / amount if amount > 0 else float('inf')
            
            if days_remaining < 5:  # Less than 5 days supply
                urgency = "CRITICAL" if days_remaining < 1 else "HIGH"
                self.urgent_needs.append({
                    'commodity': commodity,
                    'days_remaining': days_remaining,
                    'urgency': urgency,
                    'max_price_willing': self.get_buy_price(commodity) * (3 if urgency == "CRITICAL" else 2)
                })
        
        # 5. LOGICAL SECURITY RESPONSE - Wealthy planets invest in defense
        self.assess_security_needs()
            
        # 6. RESET DAILY TRADE TRACKING
        self.trade_volume_today = {}
        
    def assess_security_needs(self):
        """LOGICAL: Wealthy planets should invest more in security"""
        # Calculate planetary wealth
        total_stockpile_value = 0
        for commodity, quantity in self.stockpiles.items():
            if quantity > 0:
                base_prices = {"food": 10, "technology": 50, "minerals": 25, "luxury_goods": 75, 
                              "medicine": 40, "weapons": 60, "fuel": 15, "spices": 35}
                base_price = base_prices.get(commodity, 20)
                total_stockpile_value += quantity * base_price
        
        # Calculate trade volume (wealth generation)
        daily_trade_value = sum(self.trade_volume_today.values()) * 50  # Estimate value
        
        # Total wealth assessment
        wealth_level = total_stockpile_value + (daily_trade_value * 30)  # 30 days of trade
        
        # LOGICAL RESPONSE: Rich planets hire protection
        if wealth_level > 500000:  # Very wealthy
            if random.random() < 0.4:  # 40% chance daily
                self.hire_security("HIGH", wealth_level)
        elif wealth_level > 200000:  # Moderately wealthy  
            if random.random() < 0.2:  # 20% chance daily
                self.hire_security("MEDIUM", wealth_level)
        elif wealth_level > 50000:   # Some wealth
            if random.random() < 0.1:  # 10% chance daily
                self.hire_security("LOW", wealth_level)
                
        # ALSO: Respond to recent pirate activity
        if hasattr(self, 'recent_attacks') and self.recent_attacks > 0:
            if random.random() < 0.6:  # 60% chance after attack
                self.hire_security("EMERGENCY", wealth_level)
                self.recent_attacks = max(0, self.recent_attacks - 1)  # Decay over time
                
    def hire_security(self, security_level, wealth):
        """Hire security forces based on wealth"""
        security_costs = {
            "LOW": wealth * 0.02,      # 2% of wealth
            "MEDIUM": wealth * 0.05,   # 5% of wealth  
            "HIGH": wealth * 0.08,     # 8% of wealth
            "EMERGENCY": wealth * 0.12  # 12% of wealth
        }
        
        cost = int(security_costs[security_level])
        
        # Wealthy planets can afford security
        if wealth > cost * 10:  # Only if cost is <10% of wealth
            # Reduce stockpiles to pay for security (convert wealth to protection)
            # This is a logical trade-off
            security_commodities = ["weapons", "technology", "fuel"]
            for commodity in security_commodities:
                if commodity in self.stockpiles and self.stockpiles[commodity] > 10:
                    reduction = min(cost // 100, self.stockpiles[commodity] // 2)
                    self.stockpiles[commodity] -= reduction
                    cost -= reduction * 50  # Rough value conversion
                    if cost <= 0:
                        break
            
            if not hasattr(self, 'security_level'):
                self.security_level = 0
            self.security_level = min(100, self.security_level + (20 if security_level == "HIGH" else 10))
            
            print(f"🛡️ {self.planet_name} hired {security_level} security (Level: {self.security_level})")
            
    def record_pirate_attack(self):
        """Record when planet is attacked by pirates"""
        if not hasattr(self, 'recent_attacks'):
            self.recent_attacks = 0
        self.recent_attacks += 1
        print(f"⚠️ {self.planet_name} records pirate attack! (Recent attacks: {self.recent_attacks})")
        
    def get_available_supply(self, commodity):
        """How much of this commodity can be purchased"""
        stockpile = self.stockpiles.get(commodity, 0)
        
        # Don't sell below strategic reserves (10 days consumption)
        consumption = self.daily_consumption.get(commodity, 0)
        strategic_reserve = consumption * 10
        
        return max(0, stockpile - strategic_reserve)
        
    def get_buy_price(self, commodity):
        """Calculate buy price with realistic market volatility - allows crashes and booms"""
        base_commodity = market_system.commodities.get(commodity)
        if not base_commodity:
            return 0
            
        base_price = base_commodity.base_price
        
        # Supply factor - dramatic price swings for shortages
        available = self.get_available_supply(commodity)
        consumption = self.daily_consumption.get(commodity, 1)
        
        if available <= 0:
            supply_factor = 20.0  # Extreme crisis pricing
        elif available < consumption:  # Less than 1 day supply
            if consumption > 0:
                days_left = available / consumption
                supply_factor = 10.0 + (1.0 - days_left) * 10.0  # 10x to 20x price
<<<<<<< HEAD
            else:
                supply_factor = 15.0
        elif available < consumption * 3:  # Less than 3 days supply
            if consumption > 0:
                days_left = available / consumption
                supply_factor = 3.0 + (3.0 - days_left) * 2.0  # 3x to 9x price
            else:
                supply_factor = 5.0
        elif available < consumption * 10:  # Less than 10 days supply
            if consumption > 0:
                days_left = available / consumption
                supply_factor = 1.5 + (10.0 - days_left) * 0.15  # 1.5x to 2.5x price
            else:
=======
            else:
                supply_factor = 15.0
        elif available < consumption * 3:  # Less than 3 days supply
            if consumption > 0:
                days_left = available / consumption
                supply_factor = 3.0 + (3.0 - days_left) * 2.0  # 3x to 9x price
            else:
                supply_factor = 5.0
        elif available < consumption * 10:  # Less than 10 days supply
            if consumption > 0:
                days_left = available / consumption
                supply_factor = 1.5 + (10.0 - days_left) * 0.15  # 1.5x to 2.5x price
            else:
>>>>>>> d46b35eb
                supply_factor = 2.0
        elif available > consumption * 50:  # More than 50 days supply
            supply_factor = 0.3  # Market crash - oversupply
        else:
            supply_factor = 1.0  # Normal market
            
        # Demand factor (production surplus = market crash)
        production = self.daily_production.get(commodity, 0)
        if production > consumption * 2:
            demand_factor = 0.2  # Massive oversupply crash
        elif production > consumption:
            demand_factor = 0.5  # Oversupply
        elif production < consumption * 0.5:
            demand_factor = 2.0  # High demand
        else:
            demand_factor = 1.0  # Balanced
            
        # Blockade factor - dramatic price increases
        blockade_factor = 1.0 + (self.blockade_days * 0.2) if self.blockaded else 1.0
        
        # Planet type modifier - specialization matters
        planet_modifiers = {
            "agricultural": {"food": 0.4, "technology": 2.0, "minerals": 1.5, "luxury_goods": 1.8},
            "industrial": {"minerals": 0.6, "technology": 0.5, "food": 2.5, "weapons": 0.6},
            "mining": {"minerals": 0.3, "fuel": 0.4, "technology": 2.5, "food": 2.0},
            "tech": {"technology": 0.4, "medicine": 0.5, "minerals": 1.8, "food": 1.8},
            "luxury": {"luxury_goods": 0.5, "spices": 0.4, "food": 1.5, "technology": 1.5}
        }
        
        planet_factor = planet_modifiers.get(self.planet_type, {}).get(
            base_commodity.category, 1.0)
            
        final_price = base_price * supply_factor * demand_factor * blockade_factor * planet_factor
        return max(1, int(final_price))
        
    def get_sell_price(self, commodity):
        """Price planet pays when buying from player - dramatic swings based on need"""
        buy_price = self.get_buy_price(commodity)
        
        # Calculate urgency of need
        available = self.get_available_supply(commodity)
        consumption = self.daily_consumption.get(commodity, 1)
        
        if available <= 0:
            sell_ratio = 0.98  # Desperate - pay almost full market price
        elif available < consumption:  # Less than 1 day supply
            sell_ratio = 0.95  # Critical need
        elif available < consumption * 3:  # Less than 3 days supply
            sell_ratio = 0.90  # High demand
        elif available < consumption * 10:  # Less than 10 days supply
            sell_ratio = 0.85  # Moderate demand
        else:
            # Check if planet actually needs this commodity
            if commodity in self.daily_consumption and self.daily_consumption[commodity] > 0:
                sell_ratio = 0.75  # Normal demand
            else:
                sell_ratio = 0.40  # Low demand - planet doesn't really need this
            
        # Bonus for urgent needs
        if hasattr(self, 'urgent_needs'):
            for need in self.urgent_needs:
                if need['commodity'] == commodity:
                    if need['urgency'] == "CRITICAL":
                        sell_ratio = min(0.99, sell_ratio + 0.10)  # Desperation bonus
                    else:
                        sell_ratio = min(0.95, sell_ratio + 0.05)  # Urgency bonus
                    break
            
        return max(1, int(buy_price * sell_ratio))
        
    def trade_transaction(self, commodity, quantity, is_player_buying):
        """Execute a trade and update stockpiles"""
        if is_player_buying:
            # Player buying from planet
            available = self.get_available_supply(commodity)
            actual_quantity = min(quantity, available)
            self.stockpiles[commodity] -= actual_quantity
        else:
            # Player selling to planet
            self.stockpiles[commodity] += quantity
            actual_quantity = quantity
            
        # Track trade volume for market effects
        self.trade_volume_today[commodity] = self.trade_volume_today.get(commodity, 0) + actual_quantity
        return actual_quantity

class MarketSystem:
    def __init__(self):
        # Define available commodities
        self.commodities = {
            "food": Commodity("Food", 10, "food"),
            "minerals": Commodity("Minerals", 25, "minerals"),
            "technology": Commodity("Technology", 50, "technology"),
            "luxury_goods": Commodity("Luxury Goods", 75, "luxury"),
            "medicine": Commodity("Medicine", 40, "food"),
            "weapons": Commodity("Weapons", 60, "technology"),
            "fuel": Commodity("Fuel", 15, "minerals"),
            "spices": Commodity("Spices", 35, "luxury")
        }
        
        # Planet economies - persistent economic simulation
        self.planet_economies = {}
        
    def generate_market_for_planet(self, planet_name, planet_type="generic"):
        """Generate a realistic persistent economy for a planet"""
        if planet_name not in self.planet_economies:
            self.planet_economies[planet_name] = PlanetEconomy(planet_name, planet_type)
        
    def get_buy_price(self, planet_name, commodity_name):
        """Price player pays to buy from planet"""
        if planet_name not in self.planet_economies:
            return 0
            
        economy = self.planet_economies[planet_name]
        return economy.get_buy_price(commodity_name)
        
    def get_sell_price(self, planet_name, commodity_name):
        """Price player gets when selling to planet"""
        if planet_name not in self.planet_economies:
            return 0
            
        economy = self.planet_economies[planet_name]
        return economy.get_sell_price(commodity_name)
        
    def get_available_supply(self, planet_name, commodity_name):
        """How much of this commodity can be purchased from planet"""
        if planet_name not in self.planet_economies:
            return 0
            
        economy = self.planet_economies[planet_name]
        return economy.get_available_supply(commodity_name)
        
    def execute_trade(self, planet_name, commodity_name, quantity, is_player_buying):
        """Execute a trade transaction and update planet economy"""
        if planet_name not in self.planet_economies:
            return 0
            
        economy = self.planet_economies[planet_name]
        return economy.trade_transaction(commodity_name, quantity, is_player_buying)
        
    def daily_economic_update(self):
        """Update all planet economies daily"""
        for economy in self.planet_economies.values():
            economy.daily_economic_update()
            
    def set_blockade(self, planet_name, blockaded=True):
        """Set or remove blockade on a planet"""
        if planet_name in self.planet_economies:
            self.planet_economies[planet_name].blockaded = blockaded
            if blockaded:
                print(f"🚫 {planet_name} is now under blockade!")
            else:
                print(f"✅ Blockade on {planet_name} has been lifted!")
                
    def get_planet_info(self, planet_name):
        """Get detailed economic information about a planet"""
        if planet_name not in self.planet_economies:
            return None
            
        economy = self.planet_economies[planet_name]
        return {
            'population': economy.population,
            'type': economy.planet_type,
            'stockpiles': economy.stockpiles.copy(),
            'blockaded': economy.blockaded,
            'blockade_days': economy.blockade_days
        }

class PlayerWallet:
    def __init__(self, starting_credits=1000):
        self.credits = starting_credits
        
    def can_afford(self, amount):
        return self.credits >= amount
        
    def spend(self, amount):
        if self.can_afford(amount):
            self.credits -= amount
            return True
        return False
        
    def earn(self, amount):
        self.credits += amount

# Ship Upgrade System
# ===== REALISTIC SHIP SYSTEMS =====

class ComponentType(Enum):
    ENGINE = "ENGINE"
    FUEL_TANK = "FUEL_TANK"
    LIFE_SUPPORT = "LIFE_SUPPORT"
    HULL = "HULL"
    SHIELDS = "SHIELDS"
    WEAPONS = "WEAPONS"
    CARGO_BAY = "CARGO_BAY"
    SENSORS = "SENSORS"

class ComponentCondition(Enum):
    PERFECT = "PERFECT"
    GOOD = "GOOD"
    DAMAGED = "DAMAGED"
    CRITICAL = "CRITICAL"
    DESTROYED = "DESTROYED"

@dataclass
class ShipComponent:
    component_type: ComponentType
    level: int
    condition: ComponentCondition
    max_integrity: int
    current_integrity: int
    efficiency: float  # 0.0 to 1.0
    
    def get_performance_modifier(self):
        """Get performance modifier based on condition"""
        condition_modifiers = {
            ComponentCondition.PERFECT: 1.0,
            ComponentCondition.GOOD: 0.85,
            ComponentCondition.DAMAGED: 0.6,
            ComponentCondition.CRITICAL: 0.3,
            ComponentCondition.DESTROYED: 0.0
        }
        return condition_modifiers[self.condition] * self.efficiency
    
    def take_damage(self, damage):
        """Apply damage to component"""
        self.current_integrity = max(0, self.current_integrity - damage)
        
        # Update condition based on integrity
        integrity_ratio = self.current_integrity / self.max_integrity
        if integrity_ratio >= 0.9:
            self.condition = ComponentCondition.PERFECT
        elif integrity_ratio >= 0.7:
            self.condition = ComponentCondition.GOOD
        elif integrity_ratio >= 0.4:
            self.condition = ComponentCondition.DAMAGED
        elif integrity_ratio > 0:
            self.condition = ComponentCondition.CRITICAL
        else:
            self.condition = ComponentCondition.DESTROYED
            
    def repair(self, repair_amount):
        """Repair component"""
        self.current_integrity = min(self.max_integrity, self.current_integrity + repair_amount)
        
        # Update condition
        integrity_ratio = self.current_integrity / self.max_integrity
        if integrity_ratio >= 0.9:
            self.condition = ComponentCondition.PERFECT
        elif integrity_ratio >= 0.7:
            self.condition = ComponentCondition.GOOD
        elif integrity_ratio >= 0.4:
            self.condition = ComponentCondition.DAMAGED
        elif integrity_ratio > 0:
            self.condition = ComponentCondition.CRITICAL

class FuelSystem:
    def __init__(self):
        self.max_fuel = 100.0
        self.current_fuel = 100.0
        self.fuel_efficiency = 1.0  # Base efficiency
        self.fuel_consumption_rate = 1.0  # Base consumption per unit distance
        
    def consume_fuel(self, distance, ship_mass=1.0, engine_efficiency=1.0):
        """Consume fuel based on distance, mass, and engine efficiency"""
        base_consumption = distance * self.fuel_consumption_rate * ship_mass
        actual_consumption = base_consumption / (self.fuel_efficiency * engine_efficiency)
        
        self.current_fuel = max(0, self.current_fuel - actual_consumption)
        return actual_consumption
        
    def refuel(self, amount):
        """Add fuel to tank"""
        self.current_fuel = min(self.max_fuel, self.current_fuel + amount)
        
    def get_fuel_percentage(self):
        """Get fuel level as percentage"""
        return (self.current_fuel / self.max_fuel) * 100
        
    def can_travel_distance(self, distance, ship_mass=1.0, engine_efficiency=1.0):
        """Check if ship has enough fuel for distance"""
        required_fuel = distance * self.fuel_consumption_rate * ship_mass / (self.fuel_efficiency * engine_efficiency)
        return self.current_fuel >= required_fuel

class EnhancedCrewMember:
    def __init__(self, name=None, specialization="general"):
        self.name = name or f"{random.choice(['Alex', 'Sam', 'Chris', 'Jordan', 'Taylor', 'Casey', 'Riley', 'Avery', 'Quinn', 'Morgan'])}-{random.randint(100, 999)}"
        self.specialization = specialization
        
        # Multiple skills per crew member
        self.skills = {
            "engineering": random.randint(1, 10),
            "piloting": random.randint(1, 10),
            "combat": random.randint(1, 10),
            "medical": random.randint(1, 10),
            "science": random.randint(1, 10),
            "leadership": random.randint(1, 10)
        }
        
        # Boost primary specialization
        if specialization in self.skills:
            self.skills[specialization] += random.randint(3, 7)
            self.skills[specialization] = min(20, self.skills[specialization])
        
        self.experience = 0
        self.loyalty = random.randint(50, 80)
        self.fatigue = 0  # 0-100
        self.health = 100
        self.wage = self.calculate_wage()
        
    def calculate_wage(self):
        """Calculate wage based on skills"""
        avg_skill = sum(self.skills.values()) / len(self.skills)
        return int(avg_skill * 3) + random.randint(5, 15)
        
    def get_effective_skill(self, skill_type):
        """Get effective skill considering fatigue and health"""
        base_skill = self.skills.get(skill_type, 0)
        fatigue_penalty = (self.fatigue / 100) * 0.3
        health_penalty = (100 - self.health) / 100 * 0.2
        
        return max(0, base_skill * (1 - fatigue_penalty - health_penalty))
        
    def gain_experience(self, skill_type, amount):
        """Gain experience in a skill with cap"""
        self.experience += amount
        if skill_type in self.skills:
            # Chance to improve skill with better cap
            if random.random() < 0.1:  # 10% chance
                old_skill = self.skills[skill_type]
                self.skills[skill_type] = min(50, self.skills[skill_type] + 1)  # Cap at 50 for crew
                
                if self.skills[skill_type] > old_skill:
                    if self.skills[skill_type] < 50:
                        print(f"{self.name} improved their {skill_type} skill to {self.skills[skill_type]}!")
                    else:
                        print(f"{self.name} has mastered {skill_type} at maximum level!")

class RealisticShipSystems:
    def __init__(self):
        # Initialize ship components
        self.components = {
            ComponentType.ENGINE: ShipComponent(ComponentType.ENGINE, 1, ComponentCondition.PERFECT, 100, 100, 1.0),
            ComponentType.FUEL_TANK: ShipComponent(ComponentType.FUEL_TANK, 1, ComponentCondition.PERFECT, 100, 100, 1.0),
            ComponentType.LIFE_SUPPORT: ShipComponent(ComponentType.LIFE_SUPPORT, 1, ComponentCondition.PERFECT, 100, 100, 1.0),
            ComponentType.HULL: ShipComponent(ComponentType.HULL, 1, ComponentCondition.PERFECT, 100, 100, 1.0),
            ComponentType.SHIELDS: ShipComponent(ComponentType.SHIELDS, 1, ComponentCondition.PERFECT, 100, 100, 1.0),
            ComponentType.WEAPONS: ShipComponent(ComponentType.WEAPONS, 1, ComponentCondition.PERFECT, 100, 100, 1.0),
            ComponentType.CARGO_BAY: ShipComponent(ComponentType.CARGO_BAY, 1, ComponentCondition.PERFECT, 100, 100, 1.0),
            ComponentType.SENSORS: ShipComponent(ComponentType.SENSORS, 1, ComponentCondition.PERFECT, 100, 100, 1.0)
        }
        
        # Fuel system
        self.fuel_system = FuelSystem()
        
        # Enhanced crew system
        self.crew = []
        self.max_crew = 10
        
        # Manufacturing and repair
        self.spare_parts = {
            "basic_components": 5,
            "advanced_components": 2,
            "rare_components": 0
        }
        
        # Performance tracking
        self.last_position = None
        self.distance_traveled = 0
        
        # Upgrade costs
        self.upgrade_costs = {
            'cargo': 200,
            'engine': 500,
            'fuel_tank': 400,
            'shields': 600,
            'weapons': 700,
            'life_support': 300
        }
        
    def update(self, current_position):
        """Update ship systems each frame"""
        # Calculate distance traveled
        if hasattr(self, 'last_position'):
            distance = (current_position - self.last_position).length()
            self.distance_traveled += distance
            
            # Consume fuel based on movement
            if distance > 0:
                engine_efficiency = self.components[ComponentType.ENGINE].get_performance_modifier()
                fuel_efficiency = self.components[ComponentType.FUEL_TANK].get_performance_modifier()
                ship_mass = self.calculate_ship_mass()
                
                fuel_consumed = self.fuel_system.consume_fuel(distance * 0.1, ship_mass, engine_efficiency * fuel_efficiency)
                
                # Gain crew experience for pilots
                for crew_member in self.crew:
                    if crew_member.specialization == "piloting":
                        crew_member.gain_experience("piloting", distance * 0.01)
        
        self.last_position = current_position
        
        # Component wear and tear
        self.apply_component_wear()
        
        # Update crew fatigue
        self.update_crew_fatigue()
        
    def calculate_ship_mass(self):
        """Calculate ship mass based on components and cargo"""
        base_mass = 1.0
        
        # Add mass from components
        for component in self.components.values():
            base_mass += component.level * 0.1
            
        # Add cargo mass
        cargo_mass = player_cargo.get_used_capacity() * 0.01
        
        return base_mass + cargo_mass
        
    def apply_component_wear(self):
        """Apply gradual wear to components"""
        for component in self.components.values():
            # Random chance of minor wear
            if random.random() < 0.0001:  # Very small chance per frame
                component.take_damage(1)
                
    def update_crew_fatigue(self):
        """Update crew fatigue over time"""
        for crew_member in self.crew:
            # Increase fatigue slowly
            crew_member.fatigue = min(100, crew_member.fatigue + 0.001)
            
    def get_engine_performance(self):
        """Get current engine performance"""
        engine = self.components[ComponentType.ENGINE]
        fuel_available = self.fuel_system.current_fuel > 0
        
        if not fuel_available:
            return 0.0
            
        return engine.get_performance_modifier()
        
    def get_cargo_capacity(self):
        """Get current cargo capacity"""
        cargo_bay = self.components[ComponentType.CARGO_BAY]
        base_capacity = 50 + (cargo_bay.level - 1) * 25
        
        return int(base_capacity * cargo_bay.get_performance_modifier())
        
    def get_max_speed(self):
        """Get maximum speed based on engine and mass"""
        engine_performance = self.get_engine_performance()
        ship_mass = self.calculate_ship_mass()
        
        base_speed = 50 + (self.components[ComponentType.ENGINE].level - 1) * 10
        
        return base_speed * engine_performance / ship_mass
        
    def repair_component(self, component_type, repair_parts):
        """Repair a component using spare parts"""
        if component_type not in self.components:
            return False
            
        component = self.components[component_type]
        
        # Check if we have parts
        parts_needed = "basic_components"
        if component.level > 3:
            parts_needed = "advanced_components"
        if component.level > 6:
            parts_needed = "rare_components"
            
        if self.spare_parts.get(parts_needed, 0) >= repair_parts:
            self.spare_parts[parts_needed] -= repair_parts
            component.repair(repair_parts * 20)
            
            # Crew gains experience
            for crew_member in self.crew:
                if crew_member.specialization == "engineering":
                    crew_member.gain_experience("engineering", repair_parts)
                    
            print(f"Repaired {component_type.value} using {repair_parts} {parts_needed}")
            return True
            
        return False
        
    def upgrade_component(self, component_type):
        """Upgrade a component"""
        if component_type not in self.upgrade_costs:
            return False
            
        cost = self.upgrade_costs[component_type]
        
        if player_wallet.can_afford(cost):
            player_wallet.spend(cost)
            
            component = self.components[component_type]
            component.level += 1
            component.max_integrity += 20
            component.current_integrity = component.max_integrity
            component.condition = ComponentCondition.PERFECT
            
            # Update costs
            self.upgrade_costs[component_type] = int(cost * 1.5)
            
            # Update player stats based on component
            if component_type == ComponentType.ENGINE:
                player.max_speed = self.get_max_speed()
            elif component_type == ComponentType.CARGO_BAY:
                player_cargo.max_capacity = self.get_cargo_capacity()
                
            print(f"{component_type.value} upgraded to level {component.level}!")
            return True
            
        return False
        
    def hire_crew_member(self, specialization="general"):
        """Hire a new crew member"""
        if len(self.crew) >= self.max_crew:
            return False
            
        new_crew = EnhancedCrewMember(specialization=specialization)
        hiring_cost = new_crew.wage * 10  # 10 days advance payment
        
        if player_wallet.can_afford(hiring_cost):
            player_wallet.spend(hiring_cost)
            self.crew.append(new_crew)
            print(f"Hired {new_crew.name} ({specialization}) for {hiring_cost} credits")
            return True
            
        return False
        
    def get_crew_effectiveness(self, skill_type):
        """Get total crew effectiveness for a skill"""
        total_effectiveness = 0
        
        for crew_member in self.crew:
            effectiveness = crew_member.get_effective_skill(skill_type)
            total_effectiveness += effectiveness
            
        return total_effectiveness
        
    def get_system_status(self):
        """Get comprehensive system status"""
        status = {
            'fuel_percentage': self.fuel_system.get_fuel_percentage(),
            'engine_performance': self.get_engine_performance(),
            'cargo_capacity': self.get_cargo_capacity(),
            'max_speed': self.get_max_speed(),
            'crew_count': len(self.crew),
            'damaged_components': []
        }
        
        for comp_type, component in self.components.items():
            if component.condition in [ComponentCondition.DAMAGED, ComponentCondition.CRITICAL, ComponentCondition.DESTROYED]:
                status['damaged_components'].append({
                    'type': comp_type.value,
                    'condition': component.condition.value,
                    'integrity': component.current_integrity
                })
                
        return status

# ===== ENHANCED MANUFACTURING SYSTEM =====

class ManufacturingProcess:
    def __init__(self, product, inputs, processing_time, skill_required="engineering"):
        self.product = product
        self.inputs = inputs  # Dict of {commodity: quantity}
        self.processing_time = processing_time  # In seconds
        self.skill_required = skill_required
        self.progress = 0
        self.active = False
        
    def can_start(self, available_materials, crew_effectiveness):
        """Check if manufacturing can start"""
        for commodity, required in self.inputs.items():
            if available_materials.get(commodity, 0) < required:
                return False
        return crew_effectiveness > 0
        
    def start_production(self, available_materials):
        """Start the manufacturing process"""
        if self.can_start(available_materials, 1):  # Simplified check
            for commodity, required in self.inputs.items():
                available_materials[commodity] -= required
            self.active = True
            self.progress = 0
            return True
        return False
        
    def update(self, dt, crew_effectiveness):
        """Update manufacturing progress"""
        if self.active:
            progress_rate = crew_effectiveness / 100.0  # Crew skill affects speed
            self.progress += dt * progress_rate
            
            if self.progress >= self.processing_time:
                self.active = False
                return True  # Production complete
        return False

class EnhancedManufacturing:
    def __init__(self):
        # Define manufacturing recipes
        self.recipes = {
            "advanced_components": ManufacturingProcess(
                "advanced_components",
                {"minerals": 10, "technology": 5, "basic_components": 3},
                60.0,  # 1 minute
                "engineering"
            ),
            "weapons": ManufacturingProcess(
                "weapons",
                {"minerals": 15, "advanced_components": 2, "technology": 8},
                120.0,  # 2 minutes
                "engineering"
            ),
            "medicine": ManufacturingProcess(
                "medicine",
                {"spices": 5, "technology": 3, "basic_components": 1},
                90.0,  # 1.5 minutes
                "medical"
            ),
            "luxury_goods": ManufacturingProcess(
                "luxury_goods",
                {"spices": 8, "technology": 2, "minerals": 5},
                150.0,  # 2.5 minutes
                "science"
            ),
            "basic_components": ManufacturingProcess(
                "basic_components",
                {"minerals": 5, "fuel": 2},
                30.0,  # 30 seconds
                "engineering"
            )
        }
        
        self.active_processes = {}  # Planet -> {recipe_name: ManufacturingProcess}
        
    def start_manufacturing(self, planet_name, recipe_name, available_materials, crew_effectiveness):
        """Start manufacturing on a planet"""
        if recipe_name not in self.recipes:
            return False
            
        if planet_name not in self.active_processes:
            self.active_processes[planet_name] = {}
            
        # Create a copy of the recipe for this planet
        recipe = ManufacturingProcess(
            self.recipes[recipe_name].product,
            self.recipes[recipe_name].inputs.copy(),
            self.recipes[recipe_name].processing_time,
            self.recipes[recipe_name].skill_required
        )
        
        if recipe.start_production(available_materials):
            self.active_processes[planet_name][recipe_name] = recipe
            print(f"🏭 {planet_name} started manufacturing {recipe_name}")
            return True
            
        return False
        
    def update_manufacturing(self, planet_name, dt, crew_effectiveness, stockpiles):
        """Update manufacturing processes for a planet"""
        if planet_name not in self.active_processes:
            return
            
        completed_processes = []
        
        for recipe_name, process in self.active_processes[planet_name].items():
            if process.update(dt, crew_effectiveness):
                # Production completed
                stockpiles[process.product] = stockpiles.get(process.product, 0) + 1
                completed_processes.append(recipe_name)
                print(f"✅ {planet_name} completed manufacturing {process.product}")
                
        # Remove completed processes
        for recipe_name in completed_processes:
            del self.active_processes[planet_name][recipe_name]
            
    def get_manufacturing_status(self, planet_name):
        """Get current manufacturing status for a planet"""
        if planet_name not in self.active_processes:
            return {}
            
        status = {}
        for recipe_name, process in self.active_processes[planet_name].items():
            progress_percentage = (process.progress / process.processing_time) * 100
            status[recipe_name] = {
                'progress': progress_percentage,
                'product': process.product,
                'time_remaining': process.processing_time - process.progress
            }
            
        return status

# Create global manufacturing system
enhanced_manufacturing = EnhancedManufacturing()

# ===== PERSISTENT MILITARY & POLITICAL SYSTEMS =====

class MilitaryShipType(Enum):
    PATROL = "PATROL"
    ESCORT = "ESCORT"
    BLOCKADE = "BLOCKADE"
    ASSAULT = "ASSAULT"
    CAPITAL = "CAPITAL"

class WeatherType(Enum):
    SOLAR_STORM = "SOLAR_STORM"
    ASTEROID_FIELD = "ASTEROID_FIELD"
    NEBULA = "NEBULA"
    ION_STORM = "ION_STORM"
    CLEAR = "CLEAR"

@dataclass
class WeatherEvent:
    weather_type: WeatherType
    position: tuple  # (x, y, z)
    radius: float
    intensity: float  # 0.0 to 1.0
    duration: float  # seconds
    start_time: float
    
class MilitaryShip(Entity):
    """Physical military ships that enforce faction control"""
    
    def __init__(self, faction_id, ship_type, position, patrol_radius=100):
        super().__init__(
            model='cube',
            position=position,
            scale=(1.5, 0.8, 3.0),  # Military ship shape
            color=self.get_faction_color(faction_id)
        )
        
        self.faction_id = faction_id
        self.ship_type = ship_type
        self.patrol_radius = patrol_radius
        self.target_position = position
        self.speed = 8.0
        self.weapons_strength = 50
        self.shields = 100
        self.patrol_center = position
        self.last_patrol_change = 0
        self.engagement_range = 50
        self.hostile_factions = []
        
        # Set hostile factions based on relationships
        if faction_id in faction_system.factions:
            for other_faction, relationship in faction_system.factions[faction_id].relationships.items():
                if relationship < -50:  # Hostile relationship
                    self.hostile_factions.append(other_faction)
        
    def get_faction_color(self, faction_id):
        """Get color based on faction"""
        faction_colors = {
            'terran_federation': color.blue,
            'mars_republic': color.red,
            'jupiter_consortium': color.orange,
            'outer_rim_pirates': color.dark_gray,
            'merchant_guild': color.green,
            'independent': color.white
        }
        return faction_colors.get(faction_id, color.gray)
        
    def update(self):
        if not paused:
            current_time = time.time()
            
            # Patrol behavior
            if self.ship_type == MilitaryShipType.PATROL:
                self.patrol_behavior(current_time)
            elif self.ship_type == MilitaryShipType.BLOCKADE:
                self.blockade_behavior()
            elif self.ship_type == MilitaryShipType.ESCORT:
                self.escort_behavior()
                
            # Move toward target
            if hasattr(self, 'target_position'):
                direction = (self.target_position - self.position).normalized()
                self.position += direction * self.speed * time.dt
                
            # Check for hostiles
            self.check_for_hostiles()
            
    def patrol_behavior(self, current_time):
        """Patrol around assigned area"""
        if current_time - self.last_patrol_change > 30:  # Change direction every 30 seconds
            # Pick new patrol point within radius
            angle = random.uniform(0, 2 * 3.14159)
            distance = random.uniform(20, self.patrol_radius)
            
            offset_x = distance * math.cos(angle)
            offset_z = distance * math.sin(angle)
            
            self.target_position = self.patrol_center + Vec3(offset_x, 0, offset_z)
            self.last_patrol_change = current_time
            
    def blockade_behavior(self):
        """Stay in position to block access"""
        # Blockade ships stay near their assigned position
        if (self.position - self.patrol_center).length() > 20:
            self.target_position = self.patrol_center
            
    def escort_behavior(self):
        """Follow and protect cargo ships"""
        # Find nearby friendly cargo ships to escort
        for cargo_ship in unified_transport_system.cargo_ships:
            if hasattr(cargo_ship, 'position'):
                distance = (self.position - cargo_ship.position).length()
                if distance < 100:  # Within escort range
                    self.target_position = cargo_ship.position + Vec3(10, 0, 10)  # Stay nearby
                    break
                    
    def check_for_hostiles(self):
        """Check for hostile ships and player"""
        # Check player faction standing
        if scene_manager.current_state == GameState.SPACE and scene_manager.space_controller:
            player_pos = scene_manager.space_controller.position
            distance = (self.position - player_pos).length()
            
            if distance < self.engagement_range:
                player_rep = faction_system.player_reputation.get(self.faction_id, 0)
                if player_rep < -30:  # Hostile to player
                    self.engage_target(player_pos, "Player")
                    
        # Check for hostile faction ships
        all_ships = (unified_transport_system.cargo_ships + unified_transport_system.raiders + 
                    unified_transport_system.message_ships)
        
        for ship in all_ships:
            if hasattr(ship, 'position') and hasattr(ship, 'faction_id'):
                if ship.faction_id in self.hostile_factions:
                    distance = (self.position - ship.position).length()
                    if distance < self.engagement_range:
                        self.engage_target(ship.position, f"{ship.faction_id} ship")
                        
    def engage_target(self, target_pos, target_name):
        """Engage hostile target"""
        print(f"🚨 {self.faction_id} {self.ship_type.value} engaging {target_name}!")
        
        # Move to intercept
        self.target_position = target_pos
        
        # Apply damage if close enough
        if (self.position - target_pos).length() < 20:
            if target_name == "Player":
                damage = random.randint(10, 25)
                combat_system.take_damage(damage)
                print(f"💥 Military ship hit player for {damage} damage!")
            
class WeatherSystem:
    """Dynamic weather events that affect gameplay"""
    
    def __init__(self):
        self.active_weather = []
        self.last_weather_spawn = 0
        self.weather_spawn_interval = 180  # 3 minutes between weather events
        
    def update(self):
        current_time = time.time()
        
        # Remove expired weather
        self.active_weather = [w for w in self.active_weather 
                             if current_time - w.start_time < w.duration]
        
        # Spawn new weather events
        if current_time - self.last_weather_spawn > self.weather_spawn_interval:
            if random.random() < 0.3:  # 30% chance
                self.spawn_weather_event()
                self.last_weather_spawn = current_time
                
        # Update weather effects
        self.apply_weather_effects()
        
    def spawn_weather_event(self):
        """Spawn a new weather event"""
        weather_types = [WeatherType.SOLAR_STORM, WeatherType.ASTEROID_FIELD, 
                        WeatherType.NEBULA, WeatherType.ION_STORM]
        
        weather_type = random.choice(weather_types)
        
        # Random position in space
        position = (
            random.uniform(-400, 400),
            random.uniform(-100, 100),
            random.uniform(-400, 400)
        )
        
        radius = random.uniform(50, 150)
        intensity = random.uniform(0.3, 1.0)
        duration = random.uniform(300, 900)  # 5-15 minutes
        
        weather_event = WeatherEvent(
            weather_type=weather_type,
            position=position,
            radius=radius,
            intensity=intensity,
            duration=duration,
            start_time=time.time()
        )
        
        self.active_weather.append(weather_event)
        
        print(f"🌩️ {weather_type.value} spawned at {position} (radius: {radius:.0f})")
        
    def apply_weather_effects(self):
        """Apply weather effects to player and ships"""
        if scene_manager.current_state != GameState.SPACE:
            return
            
        player_pos = scene_manager.space_controller.position
        
        for weather in self.active_weather:
            weather_pos = Vec3(*weather.position)
            distance = (player_pos - weather_pos).length()
            
            if distance < weather.radius:
                # Player is in weather event
                effect_strength = (1.0 - distance / weather.radius) * weather.intensity
                self.apply_weather_effect_to_player(weather.weather_type, effect_strength)
                
    def apply_weather_effect_to_player(self, weather_type, strength):
        """Apply specific weather effects to player"""
        if weather_type == WeatherType.SOLAR_STORM:
            # Damage electronics and reduce fuel efficiency
            if random.random() < 0.001 * strength:  # Small chance per frame
                ship_systems.components[ComponentType.SENSORS].take_damage(1)
                print("⚡ Solar storm damaged sensors!")
                
        elif weather_type == WeatherType.ASTEROID_FIELD:
            # Chance of hull damage
            if random.random() < 0.0005 * strength:
                ship_systems.components[ComponentType.HULL].take_damage(5)
                print("☄️ Asteroid impact damaged hull!")
                
        elif weather_type == WeatherType.NEBULA:
            # Reduce sensor range and speed
            ship_systems.components[ComponentType.SENSORS].efficiency = max(0.5, 
                ship_systems.components[ComponentType.SENSORS].efficiency - 0.001 * strength)
                
        elif weather_type == WeatherType.ION_STORM:
            # Disrupt engines and electronics
            if random.random() < 0.0008 * strength:
                ship_systems.components[ComponentType.ENGINE].take_damage(2)
                print("⚡ Ion storm disrupted engines!")

class FactionMilitaryManager:
    """Manages military ships and territorial control for all factions"""
    
    def __init__(self):
        self.military_ships = []
        self.territorial_claims = {}  # faction_id -> list of planet names
        self.active_conflicts = []  # list of (faction1, faction2, conflict_type)
        self.blockade_zones = {}  # planet_name -> list of blockading ships
        
    def initialize_military_presence(self):
        """Create initial military ships for all factions"""
        print("🛡️ Deploying faction military forces...")
        
        for faction_id, faction in faction_system.factions.items():
            if faction_id == 'independent':
                continue  # Independents don't have organized military
                
            # Create patrol ships
            for _ in range(random.randint(2, 5)):
                position = Vec3(
                    random.uniform(-300, 300),
                    random.uniform(-50, 50),
                    random.uniform(-300, 300)
                )
                
                patrol_ship = MilitaryShip(faction_id, MilitaryShipType.PATROL, position)
                self.military_ships.append(patrol_ship)
                
        # Establish territorial claims
        self.establish_territorial_claims()
        
        # Create some initial conflicts
        self.create_initial_conflicts()
        
    def establish_territorial_claims(self):
        """Assign planets to factions based on their influence"""
        for planet in planets:
            # Assign planets to factions based on type and random factors
            if planet.planet_type == "industrial":
                claiming_faction = random.choice(['terran_federation', 'mars_republic'])
            elif planet.planet_type == "tech":
                claiming_faction = random.choice(['terran_federation', 'jupiter_consortium'])
            elif planet.planet_type == "mining":
                claiming_faction = random.choice(['mars_republic', 'jupiter_consortium'])
            else:
                claiming_faction = random.choice(list(faction_system.factions.keys()))
                
            if claiming_faction not in self.territorial_claims:
                self.territorial_claims[claiming_faction] = []
            self.territorial_claims[claiming_faction].append(planet.name)
            
            # Add faction color indicator to planet
            planet.faction_id = claiming_faction
            
    def create_initial_conflicts(self):
        """Create some conflicts between factions"""
        potential_conflicts = [
            ('terran_federation', 'mars_republic'),
            ('jupiter_consortium', 'outer_rim_pirates'),
            ('mars_republic', 'outer_rim_pirates')
        ]
        
        for faction1, faction2 in potential_conflicts:
            if random.random() < 0.4:  # 40% chance of conflict
                self.start_conflict(faction1, faction2)
                
    def start_conflict(self, faction1, faction2):
        """Start a conflict between two factions"""
        self.active_conflicts.append((faction1, faction2, "territorial_dispute"))
        
        print(f"⚔️ Conflict started: {faction1} vs {faction2}")
        
        # Create blockades
        self.create_blockades(faction1, faction2)
        
    def create_blockades(self, attacking_faction, defending_faction):
        """Create physical blockades around enemy planets"""
        if defending_faction in self.territorial_claims:
            for planet_name in self.territorial_claims[defending_faction]:
                if random.random() < 0.3:  # 30% chance to blockade each planet
                    self.establish_blockade(attacking_faction, planet_name)
                    
    def establish_blockade(self, faction_id, planet_name):
        """Establish a physical blockade around a planet"""
        # Find the planet
        target_planet = None
        for planet in planets:
            if planet.name == planet_name:
                target_planet = planet
                break
                
        if not target_planet:
            return
            
        # Create blockade ships around the planet
        blockade_ships = []
        num_ships = random.randint(3, 6)
        
        for i in range(num_ships):
            angle = (2 * 3.14159 * i) / num_ships
            distance = target_planet.landing_radius + 30
            
            position = target_planet.position + Vec3(
                distance * math.cos(angle),
                random.uniform(-10, 10),
                distance * math.sin(angle)
            )
            
            blockade_ship = MilitaryShip(faction_id, MilitaryShipType.BLOCKADE, position)
            blockade_ship.blockaded_planet = target_planet
            blockade_ships.append(blockade_ship)
            self.military_ships.append(blockade_ship)
            
        self.blockade_zones[planet_name] = blockade_ships
        
        print(f"🚫 {faction_id} established blockade around {planet_name} with {num_ships} ships")
        
    def update(self):
        """Update all military operations"""
        # Update all military ships
        for ship in self.military_ships[:]:
            ship.update()
            
        # Check for blockade effectiveness
        self.update_blockades()
        
        # Evolve conflicts
        self.update_conflicts()
        
    def update_blockades(self):
        """Update blockade status and prevent access"""
        for planet_name, blockade_ships in self.blockade_zones.items():
            # Remove destroyed ships
            active_ships = [ship for ship in blockade_ships if ship in self.military_ships]
            
            if len(active_ships) < len(blockade_ships):
                self.blockade_zones[planet_name] = active_ships
                
            # If no ships left, blockade is broken
            if not active_ships:
                print(f"🔓 Blockade around {planet_name} has been broken!")
                del self.blockade_zones[planet_name]
                
    def update_conflicts(self):
        """Update ongoing conflicts"""
        for conflict in self.active_conflicts[:]:
            faction1, faction2, conflict_type = conflict
            
            # Random chance to escalate or resolve
            if random.random() < 0.001:  # Very small chance per frame
                if random.random() < 0.5:
                    self.escalate_conflict(faction1, faction2)
                else:
                    self.resolve_conflict(faction1, faction2)
                    
    def escalate_conflict(self, faction1, faction2):
        """Escalate conflict by deploying more military"""
        print(f"🔥 Conflict escalating: {faction1} vs {faction2}")
        
        # Deploy additional military ships
        for faction_id in [faction1, faction2]:
            position = Vec3(
                random.uniform(-200, 200),
                random.uniform(-50, 50),
                random.uniform(-200, 200)
            )
            
            assault_ship = MilitaryShip(faction_id, MilitaryShipType.ASSAULT, position)
            self.military_ships.append(assault_ship)
            
    def resolve_conflict(self, faction1, faction2):
        """Resolve conflict and remove blockades"""
        print(f"🕊️ Peace treaty signed: {faction1} and {faction2}")
        
        # Remove this conflict
        self.active_conflicts = [(f1, f2, t) for f1, f2, t in self.active_conflicts 
                               if not ((f1 == faction1 and f2 == faction2) or 
                                      (f1 == faction2 and f2 == faction1))]
        
        # Remove blockades between these factions
        to_remove = []
        for planet_name, blockade_ships in self.blockade_zones.items():
            if blockade_ships and blockade_ships[0].faction_id in [faction1, faction2]:
                # Check if blockading the other faction's planet
                for planet in planets:
                    if (planet.name == planet_name and 
                        hasattr(planet, 'faction_id') and 
                        planet.faction_id in [faction1, faction2]):
                        to_remove.append(planet_name)
                        break
                        
        for planet_name in to_remove:
            for ship in self.blockade_zones[planet_name]:
                if ship in self.military_ships:
                    self.military_ships.remove(ship)
                    destroy(ship)
            del self.blockade_zones[planet_name]
            
    def is_planet_blockaded(self, planet_name):
        """Check if a planet is currently blockaded"""
        return planet_name in self.blockade_zones and len(self.blockade_zones[planet_name]) > 0
        
    def can_player_access_planet(self, planet_name):
        """Check if player can access a planet (not blockaded by hostile factions)"""
        if not self.is_planet_blockaded(planet_name):
            return True
            
        # Check if blockading faction is hostile to player
        blockade_ships = self.blockade_zones[planet_name]
        if blockade_ships:
            blockading_faction = blockade_ships[0].faction_id
            player_rep = faction_system.player_reputation.get(blockading_faction, 0)
            return player_rep > -30  # Can access if not too hostile
            
        return True

# ===== ADVANCED MISSION & CONTRACT SYSTEM =====

class MissionType(Enum):
    CARGO_DELIVERY = "CARGO_DELIVERY"
    PASSENGER_TRANSPORT = "PASSENGER_TRANSPORT"
    EXPLORATION = "EXPLORATION"
    MILITARY_ESCORT = "MILITARY_ESCORT"
    MINING_OPERATION = "MINING_OPERATION"
    RESEARCH = "RESEARCH"
    DIPLOMACY = "DIPLOMACY"
    ASSASSINATION = "ASSASSINATION"
    RESCUE = "RESCUE"
    BLOCKADE_RUNNING = "BLOCKADE_RUNNING"

class ContractStatus(Enum):
    AVAILABLE = "AVAILABLE"
    ACCEPTED = "ACCEPTED"
    IN_PROGRESS = "IN_PROGRESS"
    COMPLETED = "COMPLETED"
    FAILED = "FAILED"
    EXPIRED = "EXPIRED"

@dataclass
class Contract:
    contract_id: str
    mission_type: MissionType
    client_faction: str
    title: str
    description: str
    objectives: list
    rewards: dict  # credits, reputation, items
    penalties: dict  # reputation loss, credits lost
    time_limit: float  # seconds
    difficulty: int  # 1-5
    requirements: dict  # crew skills, ship components, reputation
    status: ContractStatus
    start_time: float
    completion_time: float = None
    
class DynamicContractSystem:
    """Generates contracts based on current galaxy state"""
    
    def __init__(self):
        self.available_contracts = []
        self.active_contracts = []
        self.completed_contracts = []
        self.last_generation = 0
        self.generation_interval = 120  # 2 minutes
        
    def update(self):
        current_time = time.time()
        
        # Generate new contracts periodically
        if current_time - self.last_generation > self.generation_interval:
            self.generate_contracts()
            self.last_generation = current_time
            
        # Update active contracts
        self.update_active_contracts()
        
        # Remove expired contracts
        self.remove_expired_contracts()
        
    def generate_contracts(self):
        """Generate contracts based on current galaxy state"""
        # Generate blockade running missions if blockades exist
        for planet_name in military_manager.blockade_zones:
            if random.random() < 0.7:  # 70% chance
                self.generate_blockade_running_contract(planet_name)
                
        # Generate escort missions for valuable cargo
        if unified_transport_system.cargo_ships:
            if random.random() < 0.3:  # 30% chance
                self.generate_escort_contract()
                
        # Generate exploration contracts for unexplored regions
        if random.random() < 0.2:  # 20% chance
            self.generate_exploration_contract()
            
        # Generate diplomatic missions based on faction relations
        if military_manager.active_conflicts:
            if random.random() < 0.4:  # 40% chance
                self.generate_diplomatic_contract()
                
        # Generate supply missions based on planet needs
        for planet_name, economy in enhanced_planet_economies.items():
            critical_needs = [commodity for commodity, days in economy.calculate_needs().items() 
                            if days < 5]  # Critical shortage
            if critical_needs and random.random() < 0.5:
                self.generate_supply_contract(planet_name, critical_needs)
                
    def generate_blockade_running_contract(self, planet_name):
        """Generate contract to break through blockade"""
        blockade_ships = military_manager.blockade_zones[planet_name]
        blockading_faction = blockade_ships[0].faction_id if blockade_ships else "unknown"
        
        # Find faction that owns the planet
        planet_faction = None
        for planet in planets:
            if planet.name == planet_name and hasattr(planet, 'faction_id'):
                planet_faction = planet.faction_id
                break
                
        if not planet_faction:
            return
            
        contract = Contract(
            contract_id=f"blockade_{planet_name}_{int(time.time())}",
            mission_type=MissionType.BLOCKADE_RUNNING,
            client_faction=planet_faction,
            title=f"Break Blockade of {planet_name}",
            description=f"The {blockading_faction} has blockaded {planet_name}. "
                       f"We need supplies delivered urgently. High risk, high reward.",
            objectives=[
                f"Deliver critical supplies to {planet_name}",
                f"Avoid or defeat {len(blockade_ships)} blockade ships",
                "Return safely"
            ],
            rewards={
                'credits': 50000 + len(blockade_ships) * 10000,
                'reputation': {planet_faction: 25, blockading_faction: -15}
            },
            penalties={
                'reputation': {planet_faction: -10}
            },
            time_limit=3600,  # 1 hour
            difficulty=4,
            requirements={
                'min_reputation': {planet_faction: -20},
                'ship_components': ['SHIELDS', 'WEAPONS']
            },
            status=ContractStatus.AVAILABLE,
            start_time=time.time()
        )
        
        self.available_contracts.append(contract)
        print(f"📋 New blockade running contract: {contract.title}")
        
    def generate_escort_contract(self):
        """Generate contract to escort valuable cargo"""
        cargo_ship = random.choice(unified_transport_system.cargo_ships)
        if not hasattr(cargo_ship, 'cargo_manifest'):
            return
            
        cargo_value = sum(cargo_ship.cargo_manifest.values()) * 1000  # Estimate value
        
        contract = Contract(
            contract_id=f"escort_{cargo_ship.ship_id}_{int(time.time())}",
            mission_type=MissionType.MILITARY_ESCORT,
            client_faction='merchant_guild',
            title=f"Escort Cargo Ship {cargo_ship.ship_id}",
            description=f"Escort valuable cargo ship from {cargo_ship.origin_planet} "
                       f"to {cargo_ship.destination_planet}. Pirates are active in the area.",
            objectives=[
                f"Escort cargo ship {cargo_ship.ship_id}",
                "Defend against pirate attacks",
                "Ensure safe delivery"
            ],
            rewards={
                'credits': int(cargo_value * 0.1),  # 10% of cargo value
                'reputation': {'merchant_guild': 10}
            },
            penalties={
                'reputation': {'merchant_guild': -20}
            },
            time_limit=1800,  # 30 minutes
            difficulty=3,
            requirements={
                'ship_components': ['WEAPONS', 'SHIELDS']
            },
            status=ContractStatus.AVAILABLE,
            start_time=time.time()
        )
        
        self.available_contracts.append(contract)
        print(f"📋 New escort contract: {contract.title}")
        
    def generate_exploration_contract(self):
        """Generate exploration contract for unknown regions"""
        # Pick random coordinates far from planets
        target_pos = Vec3(
            random.uniform(-500, 500),
            random.uniform(-200, 200),
            random.uniform(-500, 500)
        )
        
        # Make sure it's far from existing planets
        min_distance = min((target_pos - planet.position).length() for planet in planets)
        if min_distance < 100:
            return  # Too close to existing planets
            
        contract = Contract(
            contract_id=f"explore_{int(time.time())}",
            mission_type=MissionType.EXPLORATION,
            client_faction='terran_federation',
            title="Deep Space Exploration",
            description=f"Explore coordinates ({target_pos.x:.0f}, {target_pos.y:.0f}, {target_pos.z:.0f}) "
                       f"and report any findings. Unknown dangers may be present.",
            objectives=[
                f"Travel to coordinates ({target_pos.x:.0f}, {target_pos.y:.0f}, {target_pos.z:.0f})",
                "Scan the area for 60 seconds",
                "Return with exploration data"
            ],
            rewards={
                'credits': 25000,
                'reputation': {'terran_federation': 15}
            },
            penalties={
                'reputation': {'terran_federation': -5}
            },
            time_limit=2400,  # 40 minutes
            difficulty=2,
            requirements={
                'ship_components': ['SENSORS', 'FUEL_TANK']
            },
            status=ContractStatus.AVAILABLE,
            start_time=time.time()
        )
        
        self.available_contracts.append(contract)
        print(f"📋 New exploration contract: {contract.title}")
        
    def generate_diplomatic_contract(self):
        """Generate diplomatic mission to resolve conflicts"""
        if not military_manager.active_conflicts:
            return
            
        faction1, faction2, conflict_type = random.choice(military_manager.active_conflicts)
        
        contract = Contract(
            contract_id=f"diplomacy_{faction1}_{faction2}_{int(time.time())}",
            mission_type=MissionType.DIPLOMACY,
            client_faction='independent',
            title=f"Peace Negotiations: {faction1} vs {faction2}",
            description=f"Mediate peace talks between {faction1} and {faction2}. "
                       f"Both sides must agree to ceasefire terms.",
            objectives=[
                f"Meet with {faction1} representatives",
                f"Meet with {faction2} representatives",
                "Negotiate ceasefire agreement",
                "Ensure both sides sign treaty"
            ],
            rewards={
                'credits': 75000,
                'reputation': {faction1: 20, faction2: 20, 'independent': 30}
            },
            penalties={
                'reputation': {faction1: -10, faction2: -10}
            },
            time_limit=7200,  # 2 hours
            difficulty=5,
            requirements={
                'min_reputation': {faction1: 0, faction2: 0},
                'crew_skills': {'leadership': 3}
            },
            status=ContractStatus.AVAILABLE,
            start_time=time.time()
        )
        
        self.available_contracts.append(contract)
        print(f"📋 New diplomatic contract: {contract.title}")
        
    def generate_supply_contract(self, planet_name, critical_commodities):
        """Generate urgent supply delivery contract"""
        commodity = random.choice(critical_commodities)
        quantity = random.randint(50, 200)
        
        # Find a planet that has this commodity
        supplier_planet = None
        for other_planet, economy in enhanced_planet_economies.items():
            if (other_planet != planet_name and 
                economy.stockpiles.get(commodity, 0) > quantity):
                supplier_planet = other_planet
                break
                
        if not supplier_planet:
            return
            
        contract = Contract(
            contract_id=f"supply_{planet_name}_{commodity}_{int(time.time())}",
            mission_type=MissionType.CARGO_DELIVERY,
            client_faction='merchant_guild',
            title=f"Emergency Supply Run: {commodity} to {planet_name}",
            description=f"{planet_name} has a critical shortage of {commodity}. "
                       f"Pick up {quantity} units from {supplier_planet} and deliver urgently.",
            objectives=[
                f"Travel to {supplier_planet}",
                f"Purchase {quantity} units of {commodity}",
                f"Deliver to {planet_name} within time limit"
            ],
            rewards={
                'credits': quantity * 100,  # Good price per unit
                'reputation': {'merchant_guild': 10}
            },
            penalties={
                'reputation': {'merchant_guild': -15}
            },
            time_limit=1800,  # 30 minutes
            difficulty=2,
            requirements={
                'cargo_capacity': quantity
            },
            status=ContractStatus.AVAILABLE,
            start_time=time.time()
        )
        
        self.available_contracts.append(contract)
        print(f"📋 New supply contract: {contract.title}")
        
    def update_active_contracts(self):
        """Update progress on active contracts"""
        current_time = time.time()
        
        for contract in self.active_contracts[:]:
            # Check for time limit expiration
            if current_time - contract.start_time > contract.time_limit:
                self.fail_contract(contract, "Time limit exceeded")
                continue
                
            # Check for objective completion (simplified)
            if contract.mission_type == MissionType.EXPLORATION:
                self.check_exploration_progress(contract)
            elif contract.mission_type == MissionType.BLOCKADE_RUNNING:
                self.check_blockade_running_progress(contract)
                
    def check_exploration_progress(self, contract):
        """Check if player has reached exploration target"""
        # Extract target coordinates from objectives
        if scene_manager.current_state != GameState.SPACE:
            return
            
        # This is simplified - in a real implementation, you'd parse the coordinates
        # and check if player is within range for the required time
        pass
        
    def check_blockade_running_progress(self, contract):
        """Check progress on blockade running mission"""
        # Check if player has successfully delivered to blockaded planet
        pass
        
    def remove_expired_contracts(self):
        """Remove expired available contracts"""
        current_time = time.time()
        self.available_contracts = [
            contract for contract in self.available_contracts
            if current_time - contract.start_time < contract.time_limit
        ]
        
    def accept_contract(self, contract_id):
        """Player accepts a contract"""
        contract = next((c for c in self.available_contracts if c.contract_id == contract_id), None)
        if not contract:
            return False
            
        # Check requirements
        if not self.check_requirements(contract):
            print(f"❌ Requirements not met for {contract.title}")
            return False
            
        # Move to active contracts
        self.available_contracts.remove(contract)
        contract.status = ContractStatus.ACCEPTED
        self.active_contracts.append(contract)
        
        print(f"✅ Accepted contract: {contract.title}")
        return True
        
    def check_requirements(self, contract):
        """Check if player meets contract requirements"""
        # Check reputation requirements
        if 'min_reputation' in contract.requirements:
            for faction_id, min_rep in contract.requirements['min_reputation'].items():
                player_rep = faction_system.player_reputation.get(faction_id, 0)
                if player_rep < min_rep:
                    return False
                    
        # Check ship component requirements
        if 'ship_components' in contract.requirements:
            for component_name in contract.requirements['ship_components']:
                component_type = getattr(ComponentType, component_name, None)
                if component_type and component_type in ship_systems.components:
                    component = ship_systems.components[component_type]
                    if component.condition == ComponentCondition.DESTROYED:
                        return False
                        
        # Check cargo capacity
        if 'cargo_capacity' in contract.requirements:
            if player_cargo.get_free_capacity() < contract.requirements['cargo_capacity']:
                return False
                
        # Check crew skills
        if 'crew_skills' in contract.requirements:
            for skill, min_level in contract.requirements['crew_skills'].items():
                crew_skill = ship_systems.get_crew_effectiveness(skill)
                if crew_skill < min_level:
                    return False
                    
        return True
        
    def complete_contract(self, contract_id):
        """Complete a contract and award rewards"""
        contract = next((c for c in self.active_contracts if c.contract_id == contract_id), None)
        if not contract:
            return False
            
        # Award rewards
        if 'credits' in contract.rewards:
            player_wallet.earn(contract.rewards['credits'])
            print(f"💰 Earned {contract.rewards['credits']} credits")
            
        if 'reputation' in contract.rewards:
            for faction_id, rep_change in contract.rewards['reputation'].items():
                faction_system.change_reputation(faction_id, rep_change)
                print(f"🤝 Reputation with {faction_id}: {rep_change:+d}")
                
        # Move to completed contracts
        self.active_contracts.remove(contract)
        contract.status = ContractStatus.COMPLETED
        contract.completion_time = time.time()
        self.completed_contracts.append(contract)
        
        print(f"🎉 Contract completed: {contract.title}")
        return True
        
    def fail_contract(self, contract, reason="Unknown"):
        """Fail a contract and apply penalties"""
        print(f"❌ Contract failed: {contract.title} ({reason})")
        
        # Apply penalties
        if 'reputation' in contract.penalties:
            for faction_id, rep_loss in contract.penalties['reputation'].items():
                faction_system.change_reputation(faction_id, rep_loss)
                print(f"💔 Reputation with {faction_id}: {rep_loss:+d}")
                
        # Move to completed contracts (as failed)
        if contract in self.active_contracts:
            self.active_contracts.remove(contract)
        elif contract in self.available_contracts:
            self.available_contracts.remove(contract)
            
        contract.status = ContractStatus.FAILED
        self.completed_contracts.append(contract)

# Create global systems
weather_system = WeatherSystem()
military_manager = FactionMilitaryManager()
dynamic_contracts = DynamicContractSystem()

# ===== TRANSPORT SYSTEM ENUMS AND DATA STRUCTURES =====

class MessageType(Enum):
    GOODS_REQUEST = "GOODS_REQUEST"
    PAYMENT = "PAYMENT"
    WAR_DECLARATION = "WAR_DECLARATION"
    PEACE_TREATY = "PEACE_TREATY"
    MILITARY_ORDERS = "MILITARY_ORDERS"
    TRADE_AGREEMENT = "TRADE_AGREEMENT"
    PIRATE_WARNING = "PIRATE_WARNING"
    NEWS_BULLETIN = "NEWS_BULLETIN"
    DIPLOMATIC_LETTER = "DIPLOMATIC_LETTER"
    INTELLIGENCE_REPORT = "INTELLIGENCE_REPORT"

class UrgencyLevel(Enum):
    LOW = "LOW"
    NORMAL = "NORMAL" 
    URGENT = "URGENT"
    CRITICAL = "CRITICAL"

class ContrabandType(Enum):
    STOLEN_GOODS = "STOLEN_GOODS"
    WEAPONS = "WEAPONS" 
    ILLEGAL_TECH = "ILLEGAL_TECH"
    NARCOTICS = "NARCOTICS"
    SLAVES = "SLAVES"

@dataclass
class GoodsRequest:
    commodity: str
    quantity: int
    max_price: float
    urgency: UrgencyLevel
    requesting_planet: str

@dataclass
class CargoIntelligence:
    ship_id: str
    origin_planet: str
    destination_planet: str
    cargo_manifest: dict
    estimated_value: float
    escort_level: str
    route_danger: float
    intel_timestamp: float

@dataclass
class PhysicalLetter:
    """Physical letter that must be delivered by ship"""
    letter_id: str
    message_type: MessageType
    sender_faction: str
    sender_planet: str
    recipient_faction: str
    recipient_planet: str
    subject: str
    content: str
    timestamp: float
    urgency: UrgencyLevel
    requires_response: bool = False
    
@dataclass 
class PlanetaryNews:
    """Information known at a specific planet"""
    news_id: str
    headline: str
    details: str
    source_planet: str
    timestamp: float
    reliability: float  # 0.0 to 1.0 - how accurate the news is
    spread_count: int   # How many times it's been passed along
    
@dataclass
class WordOfMouthInfo:
    """Information that spreads through word-of-mouth"""
    info_id: str
    info_type: str  # "war", "pirate_attack", "trade_opportunity", etc.
    content: str
    origin_planet: str
    current_accuracy: float  # Degrades as it spreads
    age_hours: float
    visited_planets: set

class PhysicalCommunicationSystem:
    """Handles all physical communication - letters, word-of-mouth, news spreading"""
    
    def __init__(self):
        self.active_letters = []  # Letters being delivered by ships
        self.planetary_mailboxes = {}  # Planet -> list of received letters
        self.planetary_news = {}  # Planet -> list of news/rumors known
        self.word_of_mouth_pool = []  # Active rumors spreading
        self.letter_counter = 0
        
    def send_letter(self, sender_planet, recipient_planet, letter_type, subject, content, urgency=UrgencyLevel.NORMAL, sender_faction="", recipient_faction=""):
        """Send a physical letter via message ship"""
        self.letter_counter += 1
        
        letter = PhysicalLetter(
            letter_id=f"LETTER-{self.letter_counter}",
            message_type=letter_type,
            sender_faction=sender_faction,
            sender_planet=getattr(sender_planet, 'name', str(sender_planet)),
            recipient_faction=recipient_faction,
            recipient_planet=getattr(recipient_planet, 'name', str(recipient_planet)),
            subject=subject,
            content=content,
            timestamp=time.time(),
            urgency=urgency,
            requires_response=(letter_type in [MessageType.WAR_DECLARATION, MessageType.PEACE_TREATY, MessageType.DIPLOMATIC_LETTER])
        )
        
        # Create message ship to deliver the letter
        message_ship = MessageShip(sender_planet, recipient_planet, letter_type, letter)
        unified_transport_system.message_ships.append(message_ship)
        
        print(f"📨 {letter_type.value} sent: {sender_planet.name} → {recipient_planet.name}")
        print(f"   Subject: {subject}")
        
        return letter
        
    def declare_war(self, declaring_faction, target_faction, declaration_text):
        """PHYSICAL WAR DECLARATION - must send letters to all faction planets"""
        print(f"⚔️ {declaring_faction} DECLARES WAR on {target_faction}!")
        print(f"📜 War declaration: {declaration_text}")
        
        # Find faction home planets and send physical letters
        faction_planets = self.find_faction_planets(target_faction)
        faction_leader_planet = self.find_faction_capital(declaring_faction)
        
        if not faction_leader_planet:
            print(f"❌ Cannot declare war - {declaring_faction} has no capital planet!")
            return False
            
        letters_sent = 0
        for planet in faction_planets:
            war_letter = self.send_letter(
                sender_planet=faction_leader_planet,
                recipient_planet=planet,
                letter_type=MessageType.WAR_DECLARATION,
                subject=f"DECLARATION OF WAR",
                content=f"By order of {declaring_faction}, we hereby declare WAR upon {target_faction}. {declaration_text}",
                urgency=UrgencyLevel.CRITICAL,
                sender_faction=declaring_faction,
                recipient_faction=target_faction
            )
            letters_sent += 1
            
        # Also notify own faction planets
        own_planets = self.find_faction_planets(declaring_faction)
        for planet in own_planets:
            if planet != faction_leader_planet:
                self.send_letter(
                    sender_planet=faction_leader_planet,
                    recipient_planet=planet,
                    letter_type=MessageType.MILITARY_ORDERS,
                    subject=f"WAR ORDERS",
                    content=f"We are now at WAR with {target_faction}. Prepare defenses and military operations.",
                    urgency=UrgencyLevel.CRITICAL,
                    sender_faction=declaring_faction,
                    recipient_faction=declaring_faction
                )
                
        print(f"📫 {letters_sent} war declaration letters dispatched by ship")
        
        # Create word-of-mouth rumor
        self.create_rumor(
            info_type="war_declaration",
            content=f"{declaring_faction} has declared war on {target_faction}",
            origin_planet=faction_leader_planet.name,
            accuracy=0.9
        )
        
        return True
        
    def find_faction_planets(self, faction_name):
        """Find all planets belonging to a faction"""
        faction_planets = []
        for planet in planets:
            if hasattr(planet, 'faction') and planet.faction == faction_name:
                faction_planets.append(planet)
            elif hasattr(planet, 'enhanced_economy') and planet.enhanced_economy:
                # Check planet type for faction association
                if faction_name.lower() in planet.planet_type.lower():
                    faction_planets.append(planet)
        return faction_planets
        
    def find_faction_capital(self, faction_name):
        """Find the capital/leader planet of a faction"""
        faction_planets = self.find_faction_planets(faction_name)
        if faction_planets:
            # Capital is usually the largest/wealthiest planet
            best_planet = max(faction_planets, key=lambda p: getattr(p.enhanced_economy, 'calculate_total_wealth', lambda: 0)() if hasattr(p, 'enhanced_economy') else 0)
            return best_planet
        return None
        
    def deliver_letter(self, letter, destination_planet):
        """Deliver a letter to a planet's mailbox"""
        planet_name = getattr(destination_planet, 'name', str(destination_planet))
        
        if planet_name not in self.planetary_mailboxes:
            self.planetary_mailboxes[planet_name] = []
            
        self.planetary_mailboxes[planet_name].append(letter)
        
        print(f"📬 Letter delivered to {planet_name}: {letter.subject}")
        
        # Process urgent letters immediately
        if letter.urgency == UrgencyLevel.CRITICAL:
            self.process_urgent_letter(letter, destination_planet)
            
        # Create word-of-mouth from letter content
        if letter.message_type in [MessageType.WAR_DECLARATION, MessageType.PIRATE_WARNING]:
            self.create_rumor(
                info_type=letter.message_type.value.lower(),
                content=letter.content,
                origin_planet=planet_name,
                accuracy=0.95  # Letters are very accurate
            )
            
    def process_urgent_letter(self, letter, planet):
        """Process urgent letters that require immediate action"""
        if letter.message_type == MessageType.WAR_DECLARATION:
            print(f"🚨 {planet.name} receives WAR DECLARATION from {letter.sender_faction}!")
            # Planet now knows about the war
            self.add_planetary_news(
                planet_name=planet.name,
                headline=f"WAR DECLARED: {letter.sender_faction} vs {letter.recipient_faction}",
                details=letter.content,
                source=letter.sender_planet,
                reliability=1.0
            )
            
        elif letter.message_type == MessageType.PIRATE_WARNING:
            print(f"⚠️ {planet.name} receives PIRATE WARNING!")
            if hasattr(planet, 'enhanced_economy'):
                planet.enhanced_economy.record_pirate_attack()
                
    def create_rumor(self, info_type, content, origin_planet, accuracy=0.8):
        """Create a word-of-mouth rumor that will spread"""
        rumor = WordOfMouthInfo(
            info_id=f"RUMOR-{int(time.time())}-{random.randint(1000, 9999)}",
            info_type=info_type,
            content=content,
            origin_planet=origin_planet,
            current_accuracy=accuracy,
            age_hours=0,
            visited_planets={origin_planet}
        )
        
        self.word_of_mouth_pool.append(rumor)
        print(f"💬 Rumor started at {origin_planet}: {content[:50]}...")
        
    def spread_word_of_mouth(self):
        """Spread rumors through trader and traveler word-of-mouth"""
        for rumor in self.word_of_mouth_pool[:]:
            # Age the rumor
            rumor.age_hours += 1/60  # Assuming 1 minute = 1 hour game time
            
            # Accuracy degrades over time and spreading
            accuracy_decay = 0.95 ** rumor.spread_count
            rumor.current_accuracy *= accuracy_decay
            
            # Remove very old or inaccurate rumors
            if rumor.age_hours > 168 or rumor.current_accuracy < 0.3:  # 1 week or <30% accuracy
                self.word_of_mouth_pool.remove(rumor)
                continue
                
            # Spread to nearby planets through cargo ships
            self.spread_rumor_via_ships(rumor)
            
    def spread_rumor_via_ships(self, rumor):
        """Spread rumors through cargo ships and travelers"""
        for ship in unified_transport_system.cargo_ships:
            if hasattr(ship, 'destination') and hasattr(ship.destination, 'name'):
                dest_name = ship.destination.name
                
                # Ships carry news from their origin
                if hasattr(ship, 'origin') and ship.origin.name in rumor.visited_planets:
                    if dest_name not in rumor.visited_planets and random.random() < 0.3:  # 30% chance
                        rumor.visited_planets.add(dest_name)
                        rumor.spread_count += 1
                        
                        # Add news to destination planet
                        self.add_planetary_news(
                            planet_name=dest_name,
                            headline=f"Traveler's Tale: {rumor.info_type.title()}",
                            details=rumor.content,
                            source=f"Trader from {ship.origin.name}",
                            reliability=rumor.current_accuracy
                        )
                        
                        print(f"💬 Rumor spread to {dest_name} via cargo ship")
                        
    def add_planetary_news(self, planet_name, headline, details, source, reliability=0.8):
        """Add news/information to a planet's knowledge"""
        if planet_name not in self.planetary_news:
            self.planetary_news[planet_name] = []
            
        news = PlanetaryNews(
            news_id=f"NEWS-{int(time.time())}-{random.randint(100, 999)}",
            headline=headline,
            details=details,
            source_planet=source,
            timestamp=time.time(),
            reliability=reliability,
            spread_count=0
        )
        
        self.planetary_news[planet_name].append(news)
        
    def get_planet_knowledge(self, planet_name):
        """Get all information (letters + news) known at a planet"""
        letters = self.planetary_mailboxes.get(planet_name, [])
        news = self.planetary_news.get(planet_name, [])
        
        return {
            'letters': letters,
            'news': news,
            'total_items': len(letters) + len(news)
        }
        
    def player_visits_planet(self, planet_name):
        """When player visits a planet, they learn local news and can spread rumors"""
        knowledge = self.get_planet_knowledge(planet_name)
        
        if knowledge['total_items'] > 0:
            print(f"📰 Local news and letters at {planet_name}:")
            
            # Show recent letters (if any)
            for letter in knowledge['letters'][-3:]:  # Last 3 letters
                age_hours = (time.time() - letter.timestamp) / 3600
                print(f"   📨 {letter.subject} (from {letter.sender_planet}, {age_hours:.1f}h ago)")
                
            # Show recent news
            for news in knowledge['news'][-3:]:  # Last 3 news items
                age_hours = (time.time() - news.timestamp) / 3600
                accuracy_str = f"{news.reliability:.0%} reliable" if news.reliability < 0.9 else "confirmed"
                print(f"   📰 {news.headline} ({accuracy_str}, {age_hours:.1f}h ago)")
                
        # Player can now spread this information to other planets they visit
        return knowledge
        
    def update(self):
        """Update the physical communication system"""
        self.spread_word_of_mouth()
        
        # Clean up old letters and news
        current_time = time.time()
        for planet_name in list(self.planetary_mailboxes.keys()):
            # Keep letters for 30 days
            self.planetary_mailboxes[planet_name] = [
                letter for letter in self.planetary_mailboxes[planet_name]
                if current_time - letter.timestamp < 2592000  # 30 days
            ]
            
        for planet_name in list(self.planetary_news.keys()):
            # Keep news for 14 days
            self.planetary_news[planet_name] = [
                news for news in self.planetary_news[planet_name]
                if current_time - news.timestamp < 1209600  # 14 days
            ]

# Global systems
market_system = MarketSystem()
player_cargo = CargoSystem(max_capacity=50)  # Start with small cargo hold
physical_communication = PhysicalCommunicationSystem()
player_wallet = PlayerWallet(starting_credits=500)
ship_systems = RealisticShipSystems()

# Initialize enhanced Pirates! features
enhanced_features = EnhancedPiratesFeatures()

# Create a rotating skybox instead of stars
class RotatingSkybox(Entity):
    def __init__(self):
        super().__init__(
            model='sphere',
            texture='assets/textures/skybox_right',  # Base texture path
            scale=1000,  # Large enough to contain the scene
            double_sided=True,
            unlit=True  # Make skybox ignore lighting
        )
        # Calculate rotation speed for 2-hour rotation (360 degrees / 7200 seconds)
        self.rotation_speed = 360 / (2 * 60 * 60)  # Approximately 0.05 degrees per second
        
        # Load all six faces of the skybox
        try:
            self.textures = {
                'right': load_texture('assets/textures/skybox_right.png'),
                'left': load_texture('assets/textures/skybox_left.png'),
                'top': load_texture('assets/textures/skybox_top.png'),
                'bottom': load_texture('assets/textures/skybox_bottom.png'),
                'front': load_texture('assets/textures/skybox_front.png'),
                'back': load_texture('assets/textures/skybox_back.png')
            }
        except:
            # Fallback if textures not found
            self.textures = {'right': 'white_cube'}
        
        # Apply textures to the skybox
        self.texture = self.textures['right']
        
    def update(self):
        if not paused:
            # Rotate the skybox slowly
            self.rotation_y += self.rotation_speed * time.dt

# Create the rotating skybox
skybox = RotatingSkybox()

# Adjust camera settings for far viewing distance
camera.clip_plane_far = 1000000  # Increase far clip plane to see distant objects
camera.fov = 90

# Create coordinate axis indicator
class AxisIndicator(Entity):
    def __init__(self):
        super().__init__(
            position=Vec3(0, 0, -5)  # Place it 5 units in front of spawn
        )
        self.rotation_speed = 100  # Degrees per second
        
        # Create the three poles
        self.x_pole = Entity(
            parent=self,
            model='cube',
            color=color.red,
            scale=(2, 0.1, 0.1),  # Long in X direction
            position=(1, 0, 0)  # Centered on its length
        )
        self.y_pole = Entity(
            parent=self,
            model='cube',
            color=color.green,
            scale=(0.1, 2, 0.1),  # Long in Y direction
            position=(0, 1, 0)  # Centered on its length
        )
        self.z_pole = Entity(
            parent=self,
            model='cube',
            color=color.blue,
            scale=(0.1, 0.1, 2),  # Long in Z direction
            position=(0, 0, 1)  # Centered on its length
        )

    def update(self):
        if not paused:
            rotation_amount = self.rotation_speed * time.dt
            
            # Get the current orientation vectors
            right = self.right
            up = self.up
            forward = self.forward
            
            # Rotate around local axes
            if held_keys['insert']:
                self.rotate(Vec3(rotation_amount, 0, 0), relative_to=self)
            if held_keys['delete']:
                self.rotate(Vec3(-rotation_amount, 0, 0), relative_to=self)
                
            if held_keys['page up']:
                self.rotate(Vec3(0, rotation_amount, 0), relative_to=self)
            if held_keys['page down']:
                self.rotate(Vec3(0, -rotation_amount, 0), relative_to=self)
                
            if held_keys['home']:
                self.rotate(Vec3(0, 0, rotation_amount), relative_to=self)
            if held_keys['end']:
                self.rotate(Vec3(0, 0, -rotation_amount), relative_to=self)

# Create the axis indicator
axis_indicator = AxisIndicator()

# ===== NPC SYSTEM =====
class NPC(Entity):
    def __init__(self, npc_type="trader", position=(0,0,0), **kwargs):
        super().__init__(
            model='cube',
            color=color.yellow if npc_type == "trader" else color.orange,
            position=position,
            scale=(1, 2, 1),  # Person-sized
            **kwargs
        )
        self.npc_type = npc_type
        self.move_speed = 2
        self.move_timer = 0
        self.move_direction = Vec3(random.uniform(-1, 1), 0, random.uniform(-1, 1)).normalized()
        self.dialogue = self.generate_dialogue()
        
        # Add simple eyes
        self.left_eye = Entity(
            parent=self,
            model='cube',
            color=color.black,
            scale=(0.1, 0.1, 0.1),
            position=(-0.2, 0.3, 0.4)
        )
        self.right_eye = Entity(
            parent=self,
            model='cube',
            color=color.black,
            scale=(0.1, 0.1, 0.1),
            position=(0.2, 0.3, 0.4)
        )
        
        # Add name tag
        self.name_tag = Text(
            parent=self,
            text=self.get_name(),
            position=(0, 2.5, 0),
            scale=1.5,
            billboard=True,
            color=color.white
        )
    
    def get_name(self):
        trader_names = ["Bob the Trader", "Space Sally", "Cosmic Carl", "Star Merchant", "Galaxy Gil"]
        citizen_names = ["Local Citizen", "Planet Dweller", "Colonist", "Resident", "Settler"]
        
        if self.npc_type == "trader":
            return random.choice(trader_names)
        else:
            return random.choice(citizen_names)
    
    def generate_dialogue(self):
        if self.npc_type == "trader":
            return [
                "Welcome to my trading post!",
                "Best prices in the galaxy!",
                "Looking to buy or sell?",
                "Fresh supplies just arrived!",
                "Safe travels, space trader!"
            ]
        else:
            return [
                "Beautiful day on the planet!",
                "Welcome to our colony!",
                "The weather's been great lately.",
                "Enjoy your stay!",
                "This is a peaceful place."
            ]
    
    def update(self):
        if not paused and scene_manager.current_state == GameState.TOWN:
            # Simple wandering AI
            self.move_timer += time.dt
            
            if self.move_timer > random.uniform(2, 5):  # Change direction every 2-5 seconds
                self.move_timer = 0
                self.move_direction = Vec3(random.uniform(-1, 1), 0, random.uniform(-1, 1)).normalized()
            
            # Move around but don't go too far from spawn
            new_position = self.position + self.move_direction * self.move_speed * time.dt
            
            # Keep NPCs within bounds and away from trading post
            if abs(new_position.x) < 30 and abs(new_position.z) < 30:
                # Don't walk through buildings
                can_move = True
                for entity in scene_manager.town_entities:
                    if entity.collider and entity != self:
                        distance = (new_position - entity.position).length()
                        if distance < 3:  # Stay away from buildings
                            can_move = False
                            break
                
                if can_move:
                    self.position = new_position
                else:
                    # Change direction if blocked
                    self.move_direction = Vec3(random.uniform(-1, 1), 0, random.uniform(-1, 1)).normalized()

# Space NPCs (other ships)
class SpaceNPC(Entity):
    def __init__(self, position=(0,0,0)):
        super().__init__(
            model='cube',
            color=color.random_color(),
            position=position,
            scale=(3, 1, 6),  # Ship-like shape
            texture='white_cube'
        )
        self.velocity = Vec3(
            random.uniform(-5, 5),
            random.uniform(-2, 2), 
            random.uniform(-5, 5)
        )
        self.ship_type = random.choice(["Trader", "Patrol", "Explorer", "Freighter"])
        
        # Add ship name
        self.name_tag = Text(
            parent=self,
            text=f"{self.ship_type} Ship",
            position=(0, 2, 0),
            scale=2,
            billboard=True,
            color=color.white
        )
    
    def update(self):
        if not paused and scene_manager.current_state == GameState.SPACE:
            # Simple movement pattern
            self.position += self.velocity * time.dt
            
            # Keep ships in a reasonable area around player
            distance_to_player = (self.position - player.position).length()
            if distance_to_player > 200:
                # Turn back toward player area
                direction_to_player = (player.position - self.position).normalized()
                self.velocity = direction_to_player * 3 + Vec3(
                    random.uniform(-2, 2),
                    random.uniform(-1, 1),
                    random.uniform(-2, 2)
                )

# Custom Space Controller
class SpaceController(Entity):
    def __init__(self, **kwargs):
        super().__init__()
        self.speed = 5  # Base movement speed
        self.max_speed = 50
        self.mouse_sensitivity = Vec2(2000, 2000)
        self.rotation_speed = 100
        
        # Simple velocity system
        self.velocity = Vec3(0, 0, 0)
        
        # Set up camera exactly like RGB structure
        camera.parent = self
        camera.position = (0, 0, 0)
        camera.rotation = (0, 0, 0)
        mouse.locked = True
        mouse.visible = False
        
        # Create player axis indicator (initially disabled)
        self.axis_indicator = Entity(parent=self)
        self.x_pole = Entity(
            parent=self.axis_indicator,
            model='cube',
            color=color.red,
            scale=(2, 0.1, 0.1),
            position=(1, 0, 0)
        )
        self.y_pole = Entity(
            parent=self.axis_indicator,
            model='cube',
            color=color.green,
            scale=(0.1, 2, 0.1),
            position=(0, 1, 0)
        )
        self.z_pole = Entity(
            parent=self.axis_indicator,
            model='cube',
            color=color.blue,
            scale=(0.1, 0.1, 2),
            position=(0, 0, 1)
        )
        self.axis_indicator.enabled = False
        
        # View mode
        self.third_person = False
        
        # Status text for speed
        self.status_text = Text(
            parent=camera.ui,
            text='Speed: 0%',
            position=(-0.45, 0.45),
            scale=0.8,
            color=color.white
        )
        
        # Credits and cargo display
        self.credits_text = Text(
            parent=camera.ui,
            text='Credits: 500',
            position=(-0.45, 0.4),
            scale=0.8,
            color=color.yellow
        )
        
        self.cargo_text = Text(
            parent=camera.ui,
            text='Cargo: 0/50',
            position=(-0.45, 0.35),
            scale=0.8,
            color=color.cyan
        )
        
        # Health and combat display
        self.health_text = Text(
            parent=camera.ui,
            text='Health: 100/100',
            position=(-0.45, 0.3),
            scale=0.8,
            color=color.red
        )
        
        # Crew and time display
        self.crew_text = Text(
            parent=camera.ui,
            text='Crew: 2/10 (Morale: 75%)',
            position=(-0.45, 0.25),
            scale=0.8,
            color=color.green
        )
        
        self.time_text = Text(
            parent=camera.ui,
            text='Day 1',
            position=(-0.45, 0.2),
            scale=0.8,
            color=color.white
        )
        
        # Transport system status display
        self.transport_text = Text(
            parent=camera.ui,
            text='🚢 Ships: 0',
            position=(-0.45, 0.15),
            scale=0.6,
            color=color.cyan
        )
        
        # Fuel and ship status display
        self.fuel_text = Text(
            parent=camera.ui,
            text='⛽ Fuel: 100%',
            position=(-0.45, 0.1),
            scale=0.6,
            color=color.orange
        )
        
        self.ship_status_text = Text(
            parent=camera.ui,
            text='🔧 All Systems: GOOD',
            position=(-0.45, 0.05),
            scale=0.6,
            color=color.green
        )
        
        # Weather and conflict status display
        self.weather_text = Text(
            parent=camera.ui,
            text='🌤️ Weather: Clear',
            position=(-0.45, 0.0),
            scale=0.6,
            color=color.white
        )
        
        self.conflict_text = Text(
            parent=camera.ui,
            text='⚔️ Conflicts: 0',
            position=(-0.45, -0.05),
            scale=0.6,
            color=color.orange
        )
        
        self.contracts_text = Text(
            parent=camera.ui,
            text='📋 Contracts: 0 available',
            position=(-0.45, -0.1),
            scale=0.6,
            color=color.cyan
        )

    def update(self):
        if not paused:
            # Handle rotations with mouse velocity and time.dt
            rotation_amount_y = mouse.velocity[0] * self.mouse_sensitivity[0] * time.dt
            rotation_amount_x = mouse.velocity[1] * self.mouse_sensitivity[1] * time.dt
            
            # Apply rotations relative to self
            if abs(mouse.velocity[0]) > 0:
                self.rotate(Vec3(0, rotation_amount_y, 0), relative_to=self)
            if abs(mouse.velocity[1]) > 0:
                self.rotate(Vec3(-rotation_amount_x, 0, 0), relative_to=self)

            # Roll with Q/E
            if held_keys['e']:
                self.rotate(Vec3(0, 0, self.rotation_speed * time.dt), relative_to=self)
            if held_keys['q']:
                self.rotate(Vec3(0, 0, -self.rotation_speed * time.dt), relative_to=self)

            # Direct movement in local space
            move_direction = Vec3(0, 0, 0)
            if held_keys['w']: move_direction.z += 1
            if held_keys['s']: move_direction.z -= 1
            if held_keys['d']: move_direction.x += 1
            if held_keys['a']: move_direction.x -= 1
            if held_keys['space']: move_direction.y += 1
            if held_keys['shift']: move_direction.y -= 1
            
            # Apply movement relative to orientation
            if move_direction.length() > 0:
                move_direction = move_direction.normalized()
                self.velocity = (
                    self.right * move_direction.x +
                    self.up * move_direction.y +
                    self.forward * move_direction.z
                ) * self.speed
            else:
                # Stop when no input
                self.velocity = Vec3(0, 0, 0)
            
            # Apply velocity to position
            self.position += self.velocity * time.dt
            
            # Update status text with speed info
            if self.max_speed > 0:  # Prevent division by zero
                speed_percentage = int((self.velocity.length() / self.max_speed) * 100)
            else:
                speed_percentage = 0
            self.status_text.text = f'Speed: {speed_percentage}%'
            
            # Update credits and cargo display
            self.credits_text.text = f'Credits: {player_wallet.credits}'
            used_capacity = player_cargo.get_used_capacity()
            self.cargo_text.text = f'Cargo: {used_capacity}/{player_cargo.max_capacity}'
            
            # Update health display
            self.health_text.text = f'Health: {combat_system.player_health}/{combat_system.max_health}'
            
            # Update crew display
            crew_count = len(crew_system.crew_members)
            self.crew_text.text = f'Crew: {crew_count}/{crew_system.max_crew} (Morale: {crew_system.morale}%)'
            
            # Update time display
            self.time_text.text = f'Day {time_system.game_day}'
            
            # Update transport status display
            stats = unified_transport_system.get_statistics()
            self.transport_text.text = f"🚢 Ships: {stats['total_ships']} | 🚛 Cargo: {stats['cargo_ships']} | 🏴‍☠️ Raiders: {stats['raiders']} | ⚠️ Threat: {stats['pirate_threat_level']}"
            
            # Update ship systems
            ship_systems.update(self.position)
            
            # Update speed based on ship performance
            engine_performance = ship_systems.get_engine_performance()
            if engine_performance <= 0:
                # No fuel or engine destroyed
                self.speed = 0
                self.max_speed = 0
            else:
                base_speed = 5
                self.speed = base_speed * engine_performance
                self.max_speed = int(ship_systems.get_max_speed())
                
            # Update cargo capacity
            player_cargo.max_capacity = ship_systems.get_cargo_capacity()
            
            # Update fuel display
            fuel_percentage = ship_systems.fuel_system.get_fuel_percentage()
            self.fuel_text.text = f"⛽ Fuel: {fuel_percentage:.1f}%"
            if fuel_percentage < 20:
                self.fuel_text.color = color.red
            elif fuel_percentage < 50:
                self.fuel_text.color = color.yellow
            else:
                self.fuel_text.color = color.orange
                
            # Update ship status display
            system_status = ship_systems.get_system_status()
            if system_status['damaged_components']:
                damaged_count = len(system_status['damaged_components'])
                self.ship_status_text.text = f"🔧 {damaged_count} Systems Damaged"
                self.ship_status_text.color = color.red
            else:
                self.ship_status_text.text = "🔧 All Systems: GOOD"
                self.ship_status_text.color = color.green
                
            # Update weather status
            if weather_system.active_weather:
                nearest_weather = min(weather_system.active_weather, 
                                    key=lambda w: (self.position - Vec3(*w.position)).length())
                distance = (self.position - Vec3(*nearest_weather.position)).length()
                if distance < nearest_weather.radius:
                    self.weather_text.text = f"🌩️ {nearest_weather.weather_type.value}"
                    self.weather_text.color = color.red
                else:
                    self.weather_text.text = f"🌤️ Weather: Clear"
                    self.weather_text.color = color.white
            else:
                self.weather_text.text = f"🌤️ Weather: Clear"
                self.weather_text.color = color.white
                
            # Update conflict status
            active_conflicts = len(military_manager.active_conflicts)
            total_blockades = len(military_manager.blockade_zones)
            self.conflict_text.text = f"⚔️ Conflicts: {active_conflicts} | 🚫 Blockades: {total_blockades}"
            
            # Update contracts status
            available_contracts = len(dynamic_contracts.available_contracts)
            active_contracts = len(dynamic_contracts.active_contracts)
            self.contracts_text.text = f"📋 Contracts: {available_contracts} available | {active_contracts} active"

# Player setup with proper 3D movement
player = SpaceController()

# Create a pause menu
pause_panel = Panel(
    parent=camera.ui,
    model='quad',
    scale=(1, 1),
    color=color.black66,
    enabled=False
)

pause_text = Text(
    parent=pause_panel,
    text='PAUSED\nESC to Resume',
    origin=(0, 0),
    scale=2,
    position=(0, 0.3)
)

# Add Save Game button
save_button = Button(
    parent=pause_panel,
    text='Save Game',
    color=color.azure.tint(-.2),
    highlight_color=color.azure.tint(-.1),
    pressed_color=color.azure.tint(-.3),
    scale=(0.3, 0.1),
    position=(0, 0.1),
    enabled=False
)

# Add Load Game button
load_button = Button(
    parent=pause_panel,
    text='Load Game',
    color=color.azure.tint(-.2),
    highlight_color=color.azure.tint(-.1),
    pressed_color=color.azure.tint(-.3),
    scale=(0.3, 0.1),
    position=(0, 0),
    enabled=False
)

# Add Return to Desktop button
quit_button = Button(
    parent=pause_panel,
    text='Return to Desktop',
    color=color.red.tint(-.2),
    highlight_color=color.red.tint(-.1),
    pressed_color=color.red.tint(-.3),
    scale=(0.3, 0.1),
    position=(0, -0.2),
    enabled=False
)

# Scene Management
class GameState:
    SPACE = 'space'
    TOWN = 'town'

class TownController(Entity):
    def __init__(self, **kwargs):
        super().__init__()
        self.speed = 5
        self.mouse_sensitivity = Vec2(4000, 4000)
        self.gravity = 30  # Increased gravity for snappier jumps
        self.velocity_y = 0
        self.jump_height = 8  # Reduced jump height for better control
        self.can_double_jump = True  # Enable double jump
        self.has_double_jumped = False  # Track if double jump was used
        
        # Add collider for player
        self.collider = BoxCollider(self, center=Vec3(0, 1, 0), size=Vec3(1, 2, 1))
        
        # Set up camera
        camera.parent = self
        camera.position = (0, 2, 0)
        camera.rotation = (0, 0, 0)
        mouse.locked = True
        mouse.visible = False
        
        # Start at ground level
        self.position = Vec3(0, 1.5, 0)
        
        for key, value in kwargs.items():
            setattr(self, key, value)
    
    def update(self):
        if not paused:
            # Simple FPS-style mouse look
            self.rotation_y += mouse.velocity[0] * self.mouse_sensitivity[0] * time.dt
            camera.rotation_x = clamp(
                camera.rotation_x - mouse.velocity[1] * self.mouse_sensitivity[1] * time.dt,
                -90, 90
            )
            
            # More precise ground check with smaller ray
            hit_info = raycast(self.position + Vec3(0, 0.1, 0), self.down, distance=1.1, ignore=[self])
            is_grounded = hit_info.hit
            
            # Reset double jump when grounded
            if is_grounded:
                self.has_double_jumped = False
            
            # Handle jumping
            if held_keys['space']:
                if is_grounded:
                    self.velocity_y = self.jump_height
                elif self.can_double_jump and not self.has_double_jumped:
                    self.velocity_y = self.jump_height * 0.8  # Slightly weaker double jump
                    self.has_double_jumped = True
            
            # Apply gravity
            self.velocity_y -= self.gravity * time.dt
            self.velocity_y = max(self.velocity_y, -25)  # Cap falling speed
            
            # Apply vertical movement
            self.y += self.velocity_y * time.dt
            
            # Prevent falling through the ground with more precise collision
            if hit_info.hit and self.y < hit_info.point.y + 1:
                self.y = hit_info.point.y + 1
                self.velocity_y = 0
            
            # Horizontal movement with air control
            move_direction = Vec3(0, 0, 0)
            if held_keys['w']: move_direction.z += 1
            if held_keys['s']: move_direction.z -= 1
            if held_keys['d']: move_direction.x += 1
            if held_keys['a']: move_direction.x -= 1
            
            # Apply movement relative to camera direction
            if move_direction.length() > 0:
                move_direction = Vec3(
                    self.forward * move_direction.z +
                    self.right * move_direction.x
                ).normalized()
                
                # Reduce air control when not grounded
                current_speed = self.speed * (0.7 if not is_grounded else 1.0)
                
                # Store original position for collision check
                original_position = self.position
                
                # Apply movement
                self.position += move_direction * current_speed * time.dt
                
                # Handle horizontal collisions
                for entity in scene_manager.town_entities:
                    if entity.collider and self != entity:
                        if self.intersects(entity).hit:
                            self.position = original_position
                            break

class SceneManager:
    def __init__(self):
        self.current_state = GameState.SPACE
        self.space_entities = []
        self.town_entities = []
        self.town_npcs = []
        self.town_controller = None
        self.space_controller = None
        self.current_planet = None  # Track which planet player is on
        
    def initialize_space(self):
        self.space_controller = player
        self.space_entities = [skybox, *planets, axis_indicator]
        
    def initialize_town(self):
        if not self.town_controller:
            # Create main ground
            ground = Entity(
                model='plane',
                scale=(100, 1, 100),
                color=color.green.tint(-.2),
                texture='white_cube',
                texture_scale=(100,100),
                collider='box',
                position=(0, 0, 0)
            )
            
            # Create podium like a building
            podium = Entity(
                model='cube',
                scale=(8, 1, 8),
                color=color.light_gray,
                texture='white_cube',
                position=(0, 0.5, 0),
                collider='box'
            )
            
            # Add some buildings with random colors and proper collision, keeping clear of podium
            for i in range(10):
                # Keep trying until we find a valid position
                while True:
                    x = random.uniform(-40, 40)
                    z = random.uniform(-40, 40)
                    # Check if position is far enough from podium (10 units from center)
                    if math.sqrt(x*x + z*z) > 10:
                        break
                
                height = random.uniform(4, 8)
                building = Entity(
                    model='cube',
                    color=color.random_color(),
                    texture='white_cube',
                    position=(x, height/2, z),
                    scale=(4, height, 4),
                    collider='box'
                )
                self.town_entities.append(building)
            
            # Add ground first, then podium, then buildings
            self.town_entities.extend([ground, podium])
            
            # Add trading post (large blue building near the podium)
            trading_post = Entity(
                model='cube',
                color=color.blue,
                texture='white_cube',
                position=(10, 3, 0),  # Next to podium
                scale=(6, 6, 6),
                collider='box'
            )
            
            # Add trading post sign
            trading_sign = Text(
                parent=trading_post,
                text='TRADING POST\n[T] to Trade',
                position=(0, 0, 3.1),
                scale=100,
                color=color.white,
                billboard=True
            )
            
            self.town_entities.extend([trading_post, trading_sign])
            
            # Add shipyard (large orange building on the other side)
            shipyard = Entity(
                model='cube',
                color=color.orange,
                texture='white_cube',
                position=(-10, 3, 0),  # Opposite side from trading post
                scale=(6, 6, 6),
                collider='box'
            )
            
            # Add shipyard sign
            shipyard_sign = Text(
                parent=shipyard,
                text='SHIPYARD\n[U] for Upgrades',
                position=(0, 0, 3.1),
                scale=100,
                color=color.white,
                billboard=True
            )
            
            self.town_entities.extend([shipyard, shipyard_sign])
            
            # Add faction embassy (purple building)
            embassy = Entity(
                model='cube',
                color=color.violet,
                texture='white_cube',
                position=(0, 3, -10),  # Behind podium
                scale=(6, 6, 6),
                collider='box'
            )
            
            embassy_sign = Text(
                parent=embassy,
                text='FACTION EMBASSY\n[R] for Relations',
                position=(0, 0, 3.1),
                scale=100,
                color=color.white,
                billboard=True
            )
            
            # Add crew quarters (green building)
            crew_quarters = Entity(
                model='cube',
                color=color.lime,
                texture='white_cube',
                position=(0, 3, 10),  # In front of podium
                scale=(6, 6, 6),
                collider='box'
            )
            
            crew_sign = Text(
                parent=crew_quarters,
                text='CREW QUARTERS\n[C] for Crew Management',
                position=(0, 0, 3.1),
                scale=100,
                color=color.white,
                billboard=True
            )
            
            # Add mission board (yellow building)
            mission_board = Entity(
                model='cube',
                color=color.gold,
                texture='white_cube',
                position=(-10, 3, -10),  # Corner position
                scale=(6, 6, 6),
                collider='box'
            )
            
            mission_sign = Text(
                parent=mission_board,
                text='MISSION BOARD\n[M] for Missions',
                position=(0, 0, 3.1),
                scale=100,
                color=color.white,
                billboard=True
            )
            
            self.town_entities.extend([embassy, embassy_sign, crew_quarters, crew_sign, mission_board, mission_sign])
            
            # Add some NPCs with proper NPC class
            self.town_npcs = []
            npc_positions = [(15, 1, 15), (-15, 1, -15), (20, 1, -10), (-10, 1, 20)]
            for i, pos in enumerate(npc_positions):
                npc_type = "trader" if i == 0 else "citizen"
                npc = NPC(npc_type=npc_type, position=pos)
                self.town_npcs.append(npc)
                self.town_entities.append(npc)
            
            # Create and position the town controller on the podium
            self.town_controller = TownController()
            self.town_controller.position = Vec3(0, 1.5, 0)
    
    def switch_to_town(self):
        if self.current_state == GameState.SPACE:
            # Store and reset space controller state
            self.space_controller.disable()
            self.space_controller.status_text.enabled = False
            self.space_controller.credits_text.enabled = False
            self.space_controller.cargo_text.enabled = False
            self.space_controller.health_text.enabled = False
            self.space_controller.crew_text.enabled = False
            self.space_controller.time_text.enabled = False
            self.space_controller.transport_text.enabled = False
            self.space_controller.fuel_text.enabled = False
            self.space_controller.ship_status_text.enabled = False
            
            # Hide space entities
            for entity in self.space_entities:
                entity.disable()
            
            # Initialize and setup town
            self.initialize_town()
            for entity in self.town_entities:
                entity.enable()
            
            # Reset and setup town camera/controller
            self.town_controller.rotation = Vec3(0, 0, 0)
            camera.parent = self.town_controller
            camera.position = (0, 2, 0)
            camera.rotation = (0, 0, 0)
            self.town_controller.enable()
            
            self.current_state = GameState.TOWN
    
    def switch_to_space(self):
        if self.current_state == GameState.TOWN:
            # Store and reset town controller state
            self.town_controller.disable()
            
            # Hide town entities
            for entity in self.town_entities:
                entity.disable()
            
            # Show space entities
            for entity in self.space_entities:
                entity.enable()
            
            # Reset and setup space camera/controller
            self.space_controller.enable()
            self.space_controller.status_text.enabled = True
            self.space_controller.credits_text.enabled = True
            self.space_controller.cargo_text.enabled = True
            self.space_controller.health_text.enabled = True
            self.space_controller.crew_text.enabled = True
            self.space_controller.time_text.enabled = True
            self.space_controller.transport_text.enabled = True
            self.space_controller.fuel_text.enabled = True
            self.space_controller.ship_status_text.enabled = True
            camera.parent = self.space_controller
            camera.rotation = (0, 0, 0)
            camera.position = (0, 0, -15) if self.space_controller.third_person else (0, 0, 0)
            
            # Clear current planet when leaving
            self.current_planet = None
            
            self.current_state = GameState.SPACE

# Create scene manager
scene_manager = SceneManager()

def save_game():
    if not os.path.exists('saves'):
        os.makedirs('saves')
    
    game_state = {
        'current_scene': scene_manager.current_state,
        'player_position': (player.position.x, player.position.y, player.position.z),
        'player_rotation': (player.rotation.x, player.rotation.y, player.rotation.z),
        'planets': [(p.position.x, p.position.y, p.position.z, p.scale) for p in planets]
    }
    
    if scene_manager.current_state == GameState.TOWN:
        game_state['town_player_position'] = (
            scene_manager.town_controller.position.x,
            scene_manager.town_controller.position.y,
            scene_manager.town_controller.position.z
        )
    
    timestamp = datetime.now().strftime('%Y%m%d_%H%M%S')
    filename = f'saves/save_{timestamp}.json'
    
    with open(filename, 'w') as f:
        json.dump(game_state, f)
    print(f'Game saved to {filename}')

def load_game():
    if not os.path.exists('saves'):
        print('No saves directory found')
        return
        
    save_files = [f for f in os.listdir('saves') if f.endswith('.json')]
    if not save_files:
        print('No save files found')
        return
        
    # Load the most recent save file
    latest_save = max(save_files)
    with open(f'saves/{latest_save}', 'r') as f:
        game_state = json.load(f)
    
    # Switch to correct scene
    if game_state['current_scene'] == GameState.TOWN:
        scene_manager.switch_to_town()
        pos = game_state['town_player_position']
        player.position = Vec3(pos[0], pos[1], pos[2])
    else:
        scene_manager.switch_to_space()
        pos = game_state['player_position']
        player.position = Vec3(pos[0], pos[1], pos[2])
    
    # Restore planets
    for p in planets:
        destroy(p)
    planets.clear()
    
    for p_data in game_state['planets']:
        planet = Planet(position=Vec3(p_data[0], p_data[1], p_data[2]))
        planet.scale = p_data[3]
        planets.append(planet)
    
    print(f'Game loaded from {latest_save}')

def quit_game():
    application.quit()

save_button.on_click = save_game
load_button.on_click = load_game
quit_button.on_click = quit_game

# Planet class
class Planet(Entity):
    def __init__(self, position=(0,0,0)):
        # Define planet types and their characteristics
        planet_types = {
            "agricultural": {"color": color.green, "name_prefix": "Agri"},
            "industrial": {"color": color.gray, "name_prefix": "Forge"},
            "mining": {"color": color.brown, "name_prefix": "Mine"},
            "tech": {"color": color.blue, "name_prefix": "Tech"},
            "luxury": {"color": color.magenta, "name_prefix": "Haven"},
            "desert": {"color": color.yellow, "name_prefix": "Dune"},
            "ice": {"color": color.cyan, "name_prefix": "Frost"},
            "volcanic": {"color": color.red, "name_prefix": "Ember"},
            "gas_giant": {"color": color.violet, "name_prefix": "Storm"},
            "oceanic": {"color": color.azure, "name_prefix": "Aqua"}
        }
        
        # Randomly select planet type
        self.planet_type = random.choice(list(planet_types.keys()))
        planet_data = planet_types[self.planet_type]
        
        super().__init__(
            model='sphere',
            color=planet_data["color"].tint(random.uniform(-0.3, 0.3)),
            position=position,
            scale=random.uniform(20, 50),  # Scaled down from 2000-5000
            texture='white_cube',
            collider='sphere'
        )
        # Remove rotation by setting speed to 0
        self.rotation_speed = Vec3(0, 0, 0)
        # Add landing detection radius
        self.landing_radius = self.scale * 2
        # Add name for the planet
        self.name = f"{planet_data['name_prefix']}-{random.randint(100, 999)}"
        
        # Initialize enhanced economy
        self.enhanced_economy = None  # Will be initialized later
        
        # Fuel station availability (some planets have fuel)
        self.has_fuel_station = random.random() < 0.7  # 70% of planets have fuel
        self.fuel_price = random.randint(5, 15)  # Credits per fuel unit
        
        # Generate market for this planet (keep for compatibility)
        market_system.generate_market_for_planet(self.name, self.planet_type)
    
    def update(self):
        pass  # Remove rotation update
        
    def is_player_in_landing_range(self, player_position):
        # Calculate distance to player
        distance = (self.position - player_position).length()
        return distance < self.landing_radius

# Create planets
planets = []
for _ in range(15):
    pos = Vec3(
        random.uniform(-500, 500),
        random.uniform(-500, 500),
        random.uniform(-500, 500)
    )
    if pos.length() > 100:
        planet = Planet(position=pos)
        planets.append(planet)

# Landing prompt UI
landing_prompt = Panel(
    parent=camera.ui,
    model='quad',
    scale=(0.4, 0.2),
    color=color.black66,
    enabled=False
)

landing_text = Text(
    parent=landing_prompt,
    text='',
    origin=(0, 0),
    scale=1.5,
    position=(0, 0.05)
)

land_button = Button(
    parent=landing_prompt,
    text='Land',
    color=color.azure.tint(-.2),
    highlight_color=color.azure.tint(-.1),
    pressed_color=color.azure.tint(-.3),
    scale=(0.2, 0.1),
    position=(0, -0.05),
    enabled=False
)

cancel_button = Button(
    parent=landing_prompt,
    text='Cancel',
    color=color.red.tint(-.2),
    highlight_color=color.red.tint(-.1),
    pressed_color=color.red.tint(-.3),
    scale=(0.2, 0.1),
    position=(0, -0.2),
    enabled=False
)

# Variable to track the planet we're near
nearby_planet = None

# ===== TRANSPORT SHIP CLASSES =====

class TransportShip(Entity):
    """Base class for all transport ships"""
    
    def __init__(self, origin_planet, destination_planet, ship_type, **kwargs):
        # Get position from planet objects
        if hasattr(origin_planet, 'position'):
            start_pos = origin_planet.position + Vec3(random.uniform(-10, 10), random.uniform(-5, 5), random.uniform(-10, 10))
        else:
            start_pos = Vec3(0, 0, 0)
            
        super().__init__(
            model='cube',
            position=start_pos,
            **kwargs
        )
        
        self.origin = origin_planet
        self.destination = destination_planet
        self.ship_type = ship_type
        self.delivered = False
        self.encounter_triggered = False
        
    def update(self):
        if self.delivered:
            return
            
        # Move toward destination
        if hasattr(self.destination, 'position'):
            direction = (self.destination.position - self.position).normalized()
            speed = getattr(self, 'speed', 10.0)
            self.position += direction * speed * time.dt
            
            # Check if arrived
            if (self.position - self.destination.position).length() < 5:
                self.on_arrival()
                
        # Check for player encounters
        self.check_player_encounter()
                
    def check_player_encounter(self):
        """Check if player is near this ship"""
        if hasattr(scene_manager, 'space_controller') and scene_manager.space_controller:
            player_pos = scene_manager.space_controller.position
            distance = (self.position - player_pos).length()
            
            if distance < 30 and not self.encounter_triggered:
                self.trigger_player_encounter()
                
    def trigger_player_encounter(self):
        """Trigger encounter with player"""
        self.encounter_triggered = True
        encounter_text = f"\n🚢 SHIP ENCOUNTER!\n"
        encounter_text += f"Ship Type: {self.ship_type}\n"
        encounter_text += f"Origin: {getattr(self.origin, 'name', 'Unknown')}\n"
        encounter_text += f"Destination: {getattr(self.destination, 'name', 'Unknown')}\n"
        
        if hasattr(self, 'cargo'):
            encounter_text += f"Cargo: {self.get_cargo_description()}\n"
        if hasattr(self, 'contract_value'):
            encounter_text += f"Value: {self.contract_value} credits\n"
            
        print(encounter_text)
        
    def on_arrival(self):
        """Override in subclasses"""
        self.delivered = True
        destroy(self)

class MessageShip(TransportShip):
    """Ship carrying physical letters between planets"""
    
    def __init__(self, origin_planet, destination_planet, message_type, payload):
        super().__init__(
            origin_planet, 
            destination_planet, 
            "MESSAGE",
            color=color.cyan,
            scale=(0.5, 0.2, 0.8)
        )
        
        self.message_type = message_type
        self.payload = payload  # Should be a PhysicalLetter object
        self.speed = 15.0  # Faster than cargo ships for urgent messages
        
        # Display letter type
        if isinstance(payload, PhysicalLetter):
            print(f"📨 Letter courier launched: {getattr(origin_planet, 'name', 'Unknown')} → {getattr(destination_planet, 'name', 'Unknown')}")
            print(f"   📜 Carrying: {payload.subject}")
        else:
            print(f"📨 Message ship launched: {getattr(origin_planet, 'name', 'Unknown')} → {getattr(destination_planet, 'name', 'Unknown')}")
        
    def on_arrival(self):
        """Deliver letter to destination planet's mailbox"""
        destination_name = getattr(self.destination, 'name', 'Unknown')
        
        # Handle physical letters through the communication system
        if isinstance(self.payload, PhysicalLetter):
            physical_communication.deliver_letter(self.payload, self.destination)
        else:
            # Fallback for old message types
            if hasattr(self.destination, 'enhanced_economy') and self.destination.enhanced_economy:
                self.destination.enhanced_economy.receive_message(self.message_type, self.payload)
            print(f"📬 Message delivered to {destination_name}")
            
        super().on_arrival()

class CargoShip(TransportShip):
    """Ship carrying cargo between planets"""
    
    def __init__(self, origin_planet, destination_planet, cargo_manifest):
        super().__init__(
            origin_planet,
            destination_planet, 
            "CARGO",
            color=color.orange,
            scale=(1.2, 0.6, 2.0)
        )
        
        self.cargo = cargo_manifest.copy()
        self.speed = 8.0
        self.contract_value = self.calculate_cargo_value()
        self.shields = random.randint(20, 40)
        
        print(f"🚛 Cargo ship launched: {getattr(origin_planet, 'name', 'Unknown')} → {getattr(destination_planet, 'name', 'Unknown')}")
        print(f"   Cargo: {self.get_cargo_description()}")
        
    def calculate_cargo_value(self):
        """Calculate total value of cargo"""
        base_prices = {
            "food": 10, "minerals": 25, "technology": 50,
            "luxury_goods": 75, "medicine": 40, "weapons": 60,
            "fuel": 15, "spices": 35
        }
        
        total_value = 0
        for commodity, quantity in self.cargo.items():
            base_price = base_prices.get(commodity, 20)
            total_value += base_price * quantity
            
        return int(total_value)
    
    def get_cargo_description(self):
        """Human readable cargo description"""
        if not self.cargo:
            return "Empty"
        items = []
        for commodity, quantity in self.cargo.items():
            items.append(f"{quantity} {commodity.replace('_', ' ')}")
        return ", ".join(items)
    
    def on_arrival(self):
        """Deliver cargo and spawn payment ship"""
        # Add cargo to destination
        if hasattr(self.destination, 'enhanced_economy') and self.destination.enhanced_economy:
            for commodity, quantity in self.cargo.items():
                current = self.destination.enhanced_economy.stockpiles.get(commodity, 0)
                self.destination.enhanced_economy.stockpiles[commodity] = current + quantity
                
        print(f"✅ Cargo delivered to {getattr(self.destination, 'name', 'Unknown')}: {self.get_cargo_description()}")
        
        # Spawn payment ship
        if hasattr(self, 'contract_value') and self.contract_value > 0:
            payment_ship = PaymentShip(self.destination, self.origin, self.contract_value)
            if 'unified_transport_system' in globals():
                unified_transport_system.payment_ships.append(payment_ship)
        
        super().on_arrival()

class PaymentShip(TransportShip):
    """Ship carrying payment/credits"""
    
    def __init__(self, origin_planet, destination_planet, credits):
        super().__init__(
            origin_planet,
            destination_planet,
            "PAYMENT", 
            color=color.yellow,
            scale=(0.8, 0.4, 1.0)
        )
        
        self.credits = credits
        self.speed = 12.0
        
        print(f"💰 Payment ship launched: {getattr(origin_planet, 'name', 'Unknown')} → {getattr(destination_planet, 'name', 'Unknown')} ({credits} credits)")
        
    def on_arrival(self):
        """Deliver payment"""
        if hasattr(self.destination, 'enhanced_economy') and self.destination.enhanced_economy:
            self.destination.enhanced_economy.credits += self.credits
            
        print(f"💳 Payment delivered to {getattr(self.destination, 'name', 'Unknown')}: {self.credits} credits")
        super().on_arrival()

class PirateRaider(TransportShip):
    """Pirate ship that hunts cargo ships based on intelligence"""
    
    def __init__(self, pirate_base, target_intelligence=None):
        super().__init__(
            pirate_base,
            None,  # No fixed destination - hunting mode
            "RAIDER",
            color=color.dark_gray,
            scale=(1.0, 0.5, 1.8)
        )
        
        self.pirate_base = pirate_base
        self.target_intelligence = target_intelligence
        self.hunting_mode = True
        self.speed = 10.0
        self.weapons_rating = random.randint(20, 50)
        self.crew_size = random.randint(4, 12)
        self.cargo_stolen = {}
        self.raid_range = 200
        
        if target_intelligence:
            print(f"🏴‍☠️ Pirate raider launched from {getattr(pirate_base, 'name', 'Unknown Base')}")
            print(f"   Target: {target_intelligence.cargo_manifest} worth {target_intelligence.estimated_value} credits")
        else:
            print(f"🏴‍☠️ Pirate patrol launched from {getattr(pirate_base, 'name', 'Unknown Base')}")
            
    def update(self):
        """Hunt for cargo ships or return to base"""
        if self.delivered:
            return
            
        if self.hunting_mode:
            self.hunt_cargo_ships()
        else:
            # Return to base with stolen goods
            if hasattr(self.pirate_base, 'position'):
                direction = (self.pirate_base.position - self.position).normalized()
                self.position += direction * self.speed * time.dt
                
                if (self.position - self.pirate_base.position).length() < 5:
                    self.return_to_base()
                    
    def hunt_cargo_ships(self):
        """Hunt for cargo ships to raid"""
        # Look for cargo ships in range
        if 'unified_transport_system' in globals():
            for cargo_ship in unified_transport_system.cargo_ships:
                if not hasattr(cargo_ship, 'position'):
                    continue
                    
                distance = (self.position - cargo_ship.position).length()
                
                if distance < self.raid_range and self.should_attack_cargo_ship(cargo_ship):
                    self.attack_cargo_ship(cargo_ship)
                    return
                    
        # If no targets found, patrol randomly
        self.patrol_movement()
        
    def should_attack_cargo_ship(self, cargo_ship):
        """Decide whether to attack this cargo ship"""
        if self.target_intelligence:
            intel = self.target_intelligence
            if hasattr(cargo_ship, 'cargo'):
                for commodity in intel.cargo_manifest:
                    if commodity in cargo_ship.cargo:
                        return True
                        
        if hasattr(cargo_ship, 'contract_value'):
            return cargo_ship.contract_value > 500
            
        return False
    
    def attack_cargo_ship(self, cargo_ship):
        """Attack and rob cargo ship"""
        print(f"🏴‍☠️ PIRATE ATTACK!")
        print(f"Raider attacking cargo ship: {cargo_ship.get_cargo_description()}")
        
        attack_strength = self.weapons_rating + (self.crew_size * 2)
        defense_strength = getattr(cargo_ship, 'shields', 25) + random.randint(10, 30)
        
        success_chance = attack_strength / (attack_strength + defense_strength)
        
        if random.random() < success_chance:
            # Successful raid
            self.cargo_stolen = cargo_ship.cargo.copy()
            stolen_value = cargo_ship.contract_value
            
            print(f"💀 Pirate raid successful! Stolen: {cargo_ship.get_cargo_description()}")
            print(f"   Value: {stolen_value} credits")
            
            # LOGICAL CORRECTION: Notify destination planet of attack
            if hasattr(cargo_ship, 'destination') and hasattr(cargo_ship.destination, 'enhanced_economy'):
                cargo_ship.destination.enhanced_economy.record_pirate_attack()
                
            # LOGICAL CORRECTION: Increase regional pirate threat
            self.increase_regional_threat(cargo_ship)
            
            # Remove the cargo ship
            if 'unified_transport_system' in globals() and cargo_ship in unified_transport_system.cargo_ships:
                unified_transport_system.cargo_ships.remove(cargo_ship)
                destroy(cargo_ship)
                
            # Return to base with stolen goods
            self.hunting_mode = False
            
            # Share intelligence with other pirates
            self.share_intelligence(cargo_ship)
            
        else:
            print(f"⚔️ Cargo ship fought off pirate attack!")
            # Even failed attacks increase threat
            if hasattr(cargo_ship, 'destination') and hasattr(cargo_ship.destination, 'enhanced_economy'):
                if random.random() < 0.3:  # 30% chance failed attack is reported
                    cargo_ship.destination.enhanced_economy.record_pirate_attack()
            self.hunting_mode = False
            
    def increase_regional_threat(self, cargo_ship):
        """LOGICAL: Successful pirate attacks increase regional threat"""
        # PHYSICAL COMMUNICATION: Send warning letters to nearby planets
        if hasattr(cargo_ship, 'position') and hasattr(cargo_ship, 'destination'):
            attack_location = cargo_ship.position
            victim_planet = cargo_ship.destination
            
            # Send physical pirate warning letters to nearby planets
            for planet in planets:
                if hasattr(planet, 'enhanced_economy') and planet.enhanced_economy:
                    distance = (planet.position - attack_location).length() if hasattr(planet, 'position') else 1000
                    if distance < 300 and planet != victim_planet:  # Within threat radius, not victim
                        # Send pirate warning letter
                        if random.random() < 0.4:  # 40% chance nearby planets send warnings
                            physical_communication.send_letter(
                                sender_planet=victim_planet,
                                recipient_planet=planet,
                                letter_type=MessageType.PIRATE_WARNING,
                                subject="PIRATE ATTACK WARNING",
                                content=f"Pirates attacked cargo ship near {victim_planet.name}. Exercise extreme caution in this sector.",
                                urgency=UrgencyLevel.URGENT
                            )
                            
            # Create word-of-mouth rumor about the attack
            physical_communication.create_rumor(
                info_type="pirate_attack",
                content=f"Pirates attacked cargo ship bound for {victim_planet.name}",
                origin_planet=victim_planet.name,
                accuracy=0.8
            )
            
    def patrol_movement(self):
        """Random patrol movement when no targets found"""
        random_offset = Vec3(
            random.uniform(-5, 5),
            random.uniform(-5, 5), 
            random.uniform(-5, 5)
        )
        self.position += random_offset * time.dt
        
    def share_intelligence(self, cargo_ship):
        """Share intelligence about cargo routes with other pirate bases"""
        intelligence = CargoIntelligence(
            ship_id=f"CARGO-{time.time()}",
            origin_planet=getattr(cargo_ship.origin, 'name', 'Unknown'),
            destination_planet=getattr(cargo_ship.destination, 'name', 'Unknown'),
            cargo_manifest=cargo_ship.cargo.copy(),
            estimated_value=cargo_ship.contract_value,
            escort_level="NONE",
            route_danger=0.3,
            intel_timestamp=time.time()
        )
        
        # Send intelligence to other pirate bases
        if 'planets' in globals():
            for planet in planets:
                if (hasattr(planet, 'enhanced_economy') and planet.enhanced_economy and 
                    hasattr(planet.enhanced_economy, 'intelligence_cache')):
                    if (self.position - planet.position).length() < 500:
                        planet.enhanced_economy.receive_intelligence(intelligence)
                
    def return_to_base(self):
        """Return stolen goods to pirate base"""
        self.delivered = True
        
        if hasattr(self.pirate_base, 'enhanced_economy') and self.pirate_base.enhanced_economy:
            self.pirate_base.enhanced_economy.receive_stolen_goods(self.cargo_stolen)
            
        print(f"🏴‍☠️ Raider returned to {getattr(self.pirate_base, 'name', 'Unknown Base')}")
        print(f"   Delivered stolen goods: {self.get_stolen_cargo_description()}")
        
        destroy(self)
        
    def get_stolen_cargo_description(self):
        """Get description of stolen cargo"""
        if not self.cargo_stolen:
            return "Nothing"
        items = []
        for commodity, quantity in self.cargo_stolen.items():
            items.append(f"{quantity} {commodity.replace('_', ' ')}")
        return ", ".join(items)

# Random Events System
class RandomEventSystem:
    def __init__(self):
        self.last_event_time = 0
        self.event_cooldown = 30  # Minimum 30 seconds between events
        self.event_chance = 0.02  # 2% chance per second when cooldown is over
        
        self.events = [
            {
                'name': 'Derelict Ship',
                'description': 'You discover a derelict ship floating in space.',
                'options': [
                    {'text': 'Investigate (Risk/Reward)', 'action': 'investigate_derelict'},
                    {'text': 'Ignore and continue', 'action': 'ignore'}
                ]
            },
            {
                'name': 'Pirate Encounter',
                'description': 'A pirate ship demands tribute!',
                'options': [
                    {'text': 'Pay 50 credits', 'action': 'pay_pirates'},
                    {'text': 'Fight!', 'action': 'fight_pirates'},
                    {'text': 'Try to escape', 'action': 'escape_pirates'}
                ]
            },
            {
                'name': 'Merchant Convoy',
                'description': 'A friendly merchant offers to trade.',
                'options': [
                    {'text': 'Trade with merchant', 'action': 'trade_merchant'},
                    {'text': 'Continue on your way', 'action': 'ignore'}
                ]
            },
            {
                'name': 'Asteroid Field',
                'description': 'You enter a dangerous asteroid field.',
                'options': [
                    {'text': 'Navigate carefully', 'action': 'navigate_asteroids'},
                    {'text': 'Power through quickly', 'action': 'rush_asteroids'}
                ]
            }
        ]
        
    def check_for_event(self):
        current_time = time.time()
        if current_time - self.last_event_time > self.event_cooldown:
            if random.random() < self.event_chance:
                self.trigger_random_event()
                self.last_event_time = current_time
                
    def trigger_random_event(self):
        event = random.choice(self.events)
        event_ui.show_event(event)
        
    def handle_event_action(self, action):
        if action == 'investigate_derelict':
            if random.random() < 0.6:  # 60% chance of success
                reward = random.randint(50, 200)
                player_wallet.earn(reward)
                print(f"You found {reward} credits in the derelict ship!")
                
                # Small chance to find valuable cargo
                if random.random() < 0.3:
                    rare_cargo = random.choice(['technology', 'luxury_goods', 'weapons'])
                    if player_cargo.can_add(rare_cargo, 1):
                        player_cargo.add_cargo(rare_cargo, 1)
                        print(f"You also found rare {rare_cargo.replace('_', ' ')}!")
            else:
                damage = random.randint(10, 30)
                print(f"The ship was booby-trapped! You lose {damage} credits in repairs.")
                player_wallet.spend(min(damage, player_wallet.credits))
                
        elif action == 'pay_pirates':
            if player_wallet.can_afford(50):
                player_wallet.spend(50)
                print("The pirates take your credits and leave you alone.")
            else:
                print("You don't have enough credits! The pirates attack!")
                self.handle_event_action('fight_pirates')
                
        elif action == 'fight_pirates':
            # Combat success based on crew, weapons, and ship upgrades
            combat_bonus = crew_system.get_total_bonuses()["combat"]
            weapon_bonus = combat_system.weapon_level * 10
            success_chance = 0.5 + (combat_bonus + weapon_bonus) / 100
            
            if random.random() < success_chance:
                reward = random.randint(100, 300)
                player_wallet.earn(reward)
                print(f"You defeated the pirates and salvaged {reward} credits!")
                
                # Gain reputation with law-abiding factions
                faction_system.change_reputation('terran_federation', 5)
                faction_system.change_reputation('mars_republic', 3)
                faction_system.change_reputation('merchant_guild', 5)
                # Lose reputation with pirates
                faction_system.change_reputation('outer_rim_pirates', -10)
            else:
                damage = random.randint(50, 100)
                print(f"The pirates damaged your ship! Repair costs: {damage} credits.")
                player_wallet.spend(min(damage, player_wallet.credits))
                combat_system.take_damage(random.randint(10, 30))
                
        elif action == 'escape_pirates':
            if random.random() < 0.8:  # 80% chance to escape
                print("You successfully escaped the pirates!")
            else:
                print("The pirates caught you anyway!")
                self.handle_event_action('fight_pirates')
                
        elif action == 'trade_merchant':
            # Simple trade - merchant buys all cargo at good prices
            total_earned = 0
            for commodity_name, quantity in list(player_cargo.cargo.items()):
                sell_price = random.randint(30, 80)  # Better than planet prices
                earnings = sell_price * quantity
                total_earned += earnings
                player_cargo.remove_cargo(commodity_name, quantity)
                
            if total_earned > 0:
                player_wallet.earn(total_earned)
                print(f"The merchant bought all your cargo for {total_earned} credits!")
            else:
                print("You have no cargo to trade.")
                
        elif action == 'navigate_asteroids':
            print("You carefully navigate the asteroid field.")
            # Small chance to find rare minerals
            if random.random() < 0.3:
                if player_cargo.can_add('minerals', 5):
                    player_cargo.add_cargo('minerals', 5)
                    print("You collected 5 rare minerals from the asteroids!")
                    
        elif action == 'rush_asteroids':
            if random.random() < 0.5:  # 50% chance of damage
                damage = random.randint(20, 60)
                print(f"Your ship was damaged by asteroids! Repair costs: {damage} credits.")
                player_wallet.spend(min(damage, player_wallet.credits))
            else:
                print("You made it through the asteroid field unscathed!")

# Enhanced Combat System
class CombatSystem:
    def __init__(self):
        self.player_health = 100
        self.max_health = 100
        self.weapon_level = 1
        self.shield_level = 1
        
    def get_damage_output(self):
        base_damage = 20
        weapon_bonus = (self.weapon_level - 1) * 10
        return base_damage + weapon_bonus
        
    def get_defense_rating(self):
        base_defense = 5
        shield_bonus = (self.shield_level - 1) * 5
        return base_defense + shield_bonus
        
    def take_damage(self, damage):
        actual_damage = max(1, damage - self.get_defense_rating())
        self.player_health = max(0, self.player_health - actual_damage)
        return actual_damage
        
    def heal(self, amount):
        self.player_health = min(self.max_health, self.player_health + amount)
        
    def upgrade_weapons(self):
        cost = self.weapon_level * 300
        if player_wallet.can_afford(cost):
            player_wallet.spend(cost)
            self.weapon_level += 1
            print(f"Weapons upgraded to level {self.weapon_level}!")
            return True
        return False
        
    def upgrade_shields(self):
        cost = self.shield_level * 250
        if player_wallet.can_afford(cost):
            player_wallet.spend(cost)
            self.shield_level += 1
            print(f"Shields upgraded to level {self.shield_level}!")
            return True
        return False

# Faction System - Core of Pirates! gameplay
class Faction:
    def __init__(self, name, color_scheme, home_planets=None):
        self.name = name
        self.color_scheme = color_scheme
        self.home_planets = home_planets or []
        self.wealth = random.randint(50000, 100000)
        self.military_strength = random.randint(50, 100)
        self.trade_power = random.randint(30, 80)
        
        # Relationships with other factions (-100 to 100)
        self.relationships = {}
        
class FactionSystem:
    def __init__(self):
        self.factions = {
            'terran_federation': Faction("Terran Federation", color.blue),
            'mars_republic': Faction("Mars Republic", color.red), 
            'jupiter_consortium': Faction("Jupiter Consortium", color.orange),
            'outer_rim_pirates': Faction("Outer Rim Pirates", color.dark_gray),
            'merchant_guild': Faction("Merchant Guild", color.green),
            'independent': Faction("Independent Colonies", color.white)
        }
        
        # Player reputation with each faction (-100 to 100)
        self.player_reputation = {
            faction_id: 0 for faction_id in self.factions.keys()
        }
        
        # Set up initial relationships between factions
        self.setup_faction_relationships()
        
    def setup_faction_relationships(self):
        # Set up complex web of faction relationships
        relationships = {
            'terran_federation': {'mars_republic': -30, 'jupiter_consortium': 20, 'outer_rim_pirates': -80, 'merchant_guild': 40, 'independent': 10},
            'mars_republic': {'terran_federation': -30, 'jupiter_consortium': -10, 'outer_rim_pirates': -60, 'merchant_guild': 20, 'independent': 30},
            'jupiter_consortium': {'terran_federation': 20, 'mars_republic': -10, 'outer_rim_pirates': -40, 'merchant_guild': 60, 'independent': 0},
            'outer_rim_pirates': {'terran_federation': -80, 'mars_republic': -60, 'jupiter_consortium': -40, 'merchant_guild': -50, 'independent': 10},
            'merchant_guild': {'terran_federation': 40, 'mars_republic': 20, 'jupiter_consortium': 60, 'outer_rim_pirates': -50, 'independent': 30},
            'independent': {'terran_federation': 10, 'mars_republic': 30, 'jupiter_consortium': 0, 'outer_rim_pirates': 10, 'merchant_guild': 30}
        }
        
        for faction_id, faction in self.factions.items():
            faction.relationships = relationships.get(faction_id, {})
            
    def change_reputation(self, faction_id, change):
        if faction_id in self.player_reputation:
            old_rep = self.player_reputation[faction_id]
            self.player_reputation[faction_id] = max(-100, min(100, old_rep + change))
            
            # Reputation changes affect relationships with allied/enemy factions
            self.apply_reputation_effects(faction_id, change)
            
    def apply_reputation_effects(self, changed_faction, change):
        faction = self.factions[changed_faction]
        for other_faction_id, relationship in faction.relationships.items():
            if relationship > 50:  # Allied factions
                self.player_reputation[other_faction_id] += int(change * 0.3)
            elif relationship < -50:  # Enemy factions
                self.player_reputation[other_faction_id] -= int(change * 0.2)
                
    def get_reputation_status(self, faction_id):
        rep = self.player_reputation[faction_id]
        if rep >= 80: return "Hero"
        elif rep >= 60: return "Champion"
        elif rep >= 40: return "Friend"
        elif rep >= 20: return "Ally"
        elif rep >= -20: return "Neutral"
        elif rep >= -40: return "Disliked"
        elif rep >= -60: return "Enemy"
        elif rep >= -80: return "Hostile"
        else: return "Nemesis"

# Crew Management System
class CrewMember:
    def __init__(self, name=None, skill_type="general"):
        self.name = name or f"{random.choice(['Alex', 'Sam', 'Chris', 'Jordan', 'Taylor', 'Casey', 'Riley', 'Avery', 'Quinn', 'Morgan'])}-{random.randint(100, 999)}"
        self.skill_type = skill_type  # gunner, pilot, engineer, medic, general
        self.skill_level = random.randint(1, 10)
        self.loyalty = random.randint(50, 80)
        self.wage = self.skill_level * 5  # Daily wage
        
    def get_bonus(self):
        """Get the bonus this crew member provides"""
        if self.skill_type == "gunner":
            return {"combat": self.skill_level * 2}
        elif self.skill_type == "pilot":
            return {"speed": self.skill_level * 1.5}
        elif self.skill_type == "engineer":
            return {"efficiency": self.skill_level * 1.2}
        elif self.skill_type == "medic":
            return {"health_regen": self.skill_level * 0.5}
        else:
            return {"general": self.skill_level}

class CrewSystem:
    def __init__(self):
        self.crew_members = []
        self.max_crew = 10  # Starting crew capacity
        self.morale = 75
        self.daily_wages = 0
        
        # Start with a small crew
        self.hire_crew_member(CrewMember("First Mate Jenkins", "pilot"))
        self.hire_crew_member(CrewMember("Engineer Rodriguez", "engineer"))
        
    def hire_crew_member(self, crew_member):
        if len(self.crew_members) < self.max_crew:
            self.crew_members.append(crew_member)
            self.calculate_daily_wages()
            return True
        return False
        
    def fire_crew_member(self, index):
        if 0 <= index < len(self.crew_members):
            self.crew_members.pop(index)
            self.calculate_daily_wages()
            self.morale -= 5  # Firing crew lowers morale
            
    def calculate_daily_wages(self):
        self.daily_wages = sum(member.wage for member in self.crew_members)
        
    def pay_crew(self):
        """Pay daily wages to crew"""
        if player_wallet.can_afford(self.daily_wages):
            player_wallet.spend(self.daily_wages)
            self.morale = min(100, self.morale + 2)  # Paying crew improves morale
            return True
        else:
            self.morale = max(0, self.morale - 10)  # Not paying severely hurts morale
            return False
            
    def get_total_bonuses(self):
        """Calculate total bonuses from all crew members"""
        bonuses = {"combat": 0, "speed": 0, "efficiency": 0, "health_regen": 0, "general": 0}
        for member in self.crew_members:
            member_bonuses = member.get_bonus()
            for bonus_type, value in member_bonuses.items():
                if bonus_type in bonuses:
                    bonuses[bonus_type] += value
        return bonuses
        
    def update_morale(self):
        """Daily morale updates based on various factors"""
        # Base morale decay
        self.morale = max(0, self.morale - 1)
        
        # Morale effects on crew performance
        if self.morale < 30:
            # Low morale can cause crew to leave
            if random.random() < 0.1:  # 10% chance daily
                if self.crew_members:
                    leaving_member = random.choice(self.crew_members)
                    self.crew_members.remove(leaving_member)
                    print(f"{leaving_member.name} left the crew due to low morale!")
                    
    def get_crew_efficiency(self):
        """Get overall crew efficiency multiplier based on morale"""
        if self.morale >= 80:
            return 1.2
        elif self.morale >= 60:
            return 1.0
        elif self.morale >= 40:
            return 0.9
        elif self.morale >= 20:
            return 0.8
        else:
            return 0.7

# Time and Mission System
class TimeSystem:
    def __init__(self):
        self.game_day = 1
        self.last_day_update = time.time()
        self.day_length = 300  # 5 minutes = 1 game day
        
    def update(self):
        current_time = time.time()
        if current_time - self.last_day_update >= self.day_length:
            self.advance_day()
            self.last_day_update = current_time
            
    def advance_day(self):
        self.game_day += 1
        
        # Daily crew maintenance
        crew_system.pay_crew()
        crew_system.update_morale()
        
        # Health regeneration
        if crew_system.crew_members:
            health_regen = crew_system.get_total_bonuses()["health_regen"]
            combat_system.heal(int(health_regen))
            
        # Market fluctuations
        self.update_markets()
        
        print(f"Day {self.game_day} - Crew wages: {crew_system.daily_wages} credits")
        
    def update_markets(self):
        """Run daily economic simulation for all planets"""
        print(f"\n🌍 Day {self.game_day} Economic Report:")
        
        # Run daily updates for all planet economies  
        market_system.daily_economic_update()
        
        # Random events that can affect supply chains
        if random.random() < 0.1:  # 10% chance daily
            self.random_economic_event()
            
    def random_economic_event(self):
        """Generate random economic events"""
        if not market_system.planet_economies:
            return
            
        event_type = random.choice(['shortage', 'surplus', 'blockade_start', 'blockade_end'])
        planet_name = random.choice(list(market_system.planet_economies.keys()))
        
        if event_type == 'shortage':
            commodity = random.choice(['food', 'medicine', 'fuel'])
            economy = market_system.planet_economies[planet_name]
            # Reduce stockpile by 50%
            current = economy.stockpiles.get(commodity, 0)
            economy.stockpiles[commodity] = current // 2
            print(f"⚠️ {planet_name} reports {commodity} shortage due to supply chain disruption!")
            
        elif event_type == 'surplus':
            commodity = random.choice(['minerals', 'luxury_goods', 'technology'])
            economy = market_system.planet_economies[planet_name]
            # Increase stockpile
            bonus = random.randint(100, 500)
            economy.stockpiles[commodity] = economy.stockpiles.get(commodity, 0) + bonus
            print(f"📈 {planet_name} discovers new {commodity} deposits! Market flooded!")
            
        elif event_type == 'blockade_start' and random.random() < 0.3:  # 30% chance
            if not market_system.planet_economies[planet_name].blockaded:
                market_system.set_blockade(planet_name, True)
                
        elif event_type == 'blockade_end':
            if market_system.planet_economies[planet_name].blockaded:
                market_system.set_blockade(planet_name, False)

class Mission:
    def __init__(self, mission_type, faction_id, description, reward, reputation_change, requirements=None):
        self.mission_type = mission_type
        self.faction_id = faction_id
        self.description = description
        self.reward = reward
        self.reputation_change = reputation_change
        self.requirements = requirements or {}
        self.completed = False
        
class MissionSystem:
    def __init__(self):
        self.available_missions = []
        self.active_missions = []
        self.last_mission_generation = 0
        
    def generate_missions(self):
        """Generate new missions periodically"""
        if time.time() - self.last_mission_generation > 60:  # New missions every minute
            self.create_random_missions()
            self.last_mission_generation = time.time()
            
    def create_random_missions(self):
        mission_types = [
            {
                "type": "delivery",
                "description": "Deliver cargo to {target_planet}",
                "reward": random.randint(200, 500),
                "reputation": 10
            },
            {
                "type": "escort",
                "description": "Escort merchant convoy through dangerous space",
                "reward": random.randint(300, 700),
                "reputation": 15
            },
            {
                "type": "patrol",
                "description": "Patrol sector and eliminate pirate threats",
                "reward": random.randint(400, 800),
                "reputation": 20
            },
            {
                "type": "reconnaissance",
                "description": "Scout enemy positions in contested space",
                "reward": random.randint(250, 600),
                "reputation": 12
            }
        ]
        
        # Clear old missions
        self.available_missions.clear()
        
        # Generate new missions for each faction
        for faction_id in faction_system.factions.keys():
            if faction_id != 'outer_rim_pirates':  # Pirates don't give normal missions
                mission_template = random.choice(mission_types)
                mission = Mission(
                    mission_template["type"],
                    faction_id,
                    mission_template["description"],
                    mission_template["reward"],
                    mission_template["reputation"]
                )
                self.available_missions.append(mission)

# ===== ENHANCED PLANET ECONOMIES =====

class EnhancedPlanetEconomy:
    """Enhanced planet economy with realistic transport mechanics"""
    
    def __init__(self, planet_name, planet_type, planet_object):
        self.planet_name = planet_name
        self.planet_type = planet_type
        self.planet_object = planet_object
        
        # Enhanced stockpile system
        self.stockpiles = {}
        self.daily_consumption = {}
        self.daily_production = {}
        self.outgoing_requests = {}
        self.expected_deliveries = {}
        self.credits = random.randint(10000, 50000)
        
        # Transport timing
        self.last_procurement_check = 0
        self.procurement_interval = 45  # Check every 45 seconds
        
        # Connect to existing market system
        if planet_name in market_system.planet_economies:
            old_economy = market_system.planet_economies[planet_name]
            self.stockpiles = old_economy.stockpiles.copy()
            self.daily_consumption = old_economy.daily_consumption.copy()
            self.daily_production = old_economy.daily_production.copy()
        else:
            self.initialize_economy()
            
    def initialize_economy(self):
        """Set up production/consumption based on planet type"""
        economy_templates = {
            "agricultural": {
                "production": {"food": 200, "spices": 50},
                "consumption": {"technology": 30, "minerals": 40, "luxury_goods": 20},
                "stockpiles": {"food": 2000, "spices": 500, "technology": 100, "minerals": 200, "luxury_goods": 50}
            },
            "industrial": {
                "production": {"technology": 100, "weapons": 40, "medicine": 30}, 
                "consumption": {"food": 180, "fuel": 60, "minerals": 80},
                "stockpiles": {"technology": 800, "weapons": 300, "medicine": 400, "food": 600, "fuel": 300, "minerals": 400}
            },
            "mining": {
                "production": {"minerals": 300, "fuel": 100},
                "consumption": {"food": 150, "technology": 50, "medicine": 25},
                "stockpiles": {"minerals": 3000, "fuel": 800, "food": 500, "technology": 200, "medicine": 100}
            },
            "tech": {
                "production": {"technology": 120, "medicine": 60, "weapons": 40},
                "consumption": {"food": 120, "minerals": 100, "fuel": 40},
                "stockpiles": {"technology": 1200, "medicine": 600, "weapons": 400, "food": 400, "minerals": 500, "fuel": 200}
            },
            "luxury": {
                "production": {"luxury_goods": 80, "spices": 40},
                "consumption": {"food": 100, "technology": 50, "minerals": 60},
                "stockpiles": {"luxury_goods": 1500, "spices": 800, "food": 300, "technology": 250, "minerals": 300}
            }
        }
        
        template = economy_templates.get(self.planet_type, economy_templates["agricultural"])
        
        self.daily_production = template["production"].copy()
        self.daily_consumption = template["consumption"].copy()
        self.stockpiles = template["stockpiles"].copy()
        
        # Ensure all commodities exist
        for commodity in ["food", "minerals", "technology", "luxury_goods", "medicine", "weapons", "fuel", "spices"]:
            if commodity not in self.stockpiles:
                self.stockpiles[commodity] = 0
                
    def update(self):
        """Update economy and handle transport needs"""
        current_time = time.time()
        
        # Process production and consumption
        for commodity, amount in self.daily_production.items():
            per_second = amount / 300.0  # 1 game day = 5 minutes = 300 seconds
            self.stockpiles[commodity] = self.stockpiles.get(commodity, 0) + (per_second * time.dt)
            
        for commodity, amount in self.daily_consumption.items():
            per_second = amount / 300.0
            current_stock = self.stockpiles.get(commodity, 0)
            consumption = min(per_second * time.dt, current_stock)
            self.stockpiles[commodity] = current_stock - consumption
            
        # Check for procurement needs
        if current_time - self.last_procurement_check > self.procurement_interval:
            self.assess_and_send_requests()
            self.last_procurement_check = current_time
            
        # Update manufacturing processes
        crew_effectiveness = 50  # Default effectiveness if no crew system
        enhanced_manufacturing.update_manufacturing(self.planet_name, time.dt, crew_effectiveness, self.stockpiles)
        
        # Auto-start manufacturing based on available materials
        self.auto_start_manufacturing()
            
    def assess_and_send_requests(self):
        """Assess needs and send procurement messages + LOGICAL ECONOMIC CORRECTIONS"""
        needs = self.calculate_needs()
        
        for commodity, request in needs.items():
            # Don't spam requests
            if commodity not in self.outgoing_requests or time.time() - self.outgoing_requests[commodity] > 120:
                self.send_procurement_message(request)
                self.outgoing_requests[commodity] = time.time()
                
                # LOGICAL CORRECTION: High prices attract more traders
                if request.max_price > 100:  # High-value commodity
                    self.spawn_additional_traders(request)
                    
    def spawn_additional_traders(self, high_value_request):
        """LOGICAL: High prices attract additional independent traders"""
        # Calculate profit potential
        base_prices = {"food": 10, "technology": 50, "minerals": 25, "luxury_goods": 75, 
                      "medicine": 40, "weapons": 60, "fuel": 15, "spices": 35}
        base_price = base_prices.get(high_value_request.commodity, 20)
        
        profit_margin = (high_value_request.max_price - base_price) / base_price if base_price > 0 else 0
        
        # More traders attracted by higher profit margins
        if profit_margin > 2.0:  # 200%+ profit
            trader_spawn_chance = 0.8
        elif profit_margin > 1.0:  # 100%+ profit
            trader_spawn_chance = 0.5
        elif profit_margin > 0.5:  # 50%+ profit
            trader_spawn_chance = 0.3
        else:
            trader_spawn_chance = 0.1
            
        if random.random() < trader_spawn_chance:
            # Spawn independent trader
            suppliers = self.find_suppliers(high_value_request.commodity)
            if suppliers:
                origin_planet = random.choice(suppliers)
                quantity = min(high_value_request.quantity, 10)
                
                # Create profitable cargo run
                cargo_ship = CargoShip(
                    origin_planet=origin_planet,
                    destination_planet=self.planet_object,
                    cargo_manifest={high_value_request.commodity: quantity}
                )
                cargo_ship.profit_motivated = True  # Mark as profit-seeking
                cargo_ship.expected_profit = profit_margin * quantity * base_price
                
                if 'unified_transport_system' in globals():
                    unified_transport_system.cargo_ships.append(cargo_ship)
                    
                print(f"💰 High prices attract trader: {quantity} {high_value_request.commodity} -> {self.planet_name}")
                print(f"   Expected profit: {cargo_ship.expected_profit:.0f} credits ({profit_margin:.1%} margin)")
                
    def calculate_needs(self):
        """Calculate what goods this planet needs"""
        needs = {}
        
        for commodity, consumption in self.daily_consumption.items():
            if consumption <= 0:
                continue
                
            current_stock = self.stockpiles.get(commodity, 0)
            expected = self.expected_deliveries.get(commodity, 0)
            effective_stock = current_stock + expected
            
            days_remaining = effective_stock / consumption if consumption > 0 else float('inf')
            
            if days_remaining < 30:  # Less than 30 days supply
                urgency = self.determine_urgency(days_remaining)
                quantity_needed = int(consumption * 60 - effective_stock)  # Target 60 days supply
                
                if quantity_needed > 0:
                    needs[commodity] = GoodsRequest(
                        commodity=commodity,
                        quantity=quantity_needed,
                        max_price=self.calculate_max_price(commodity, urgency),
                        urgency=urgency,
                        requesting_planet=self.planet_name
                    )
                    
        return needs
    
    def determine_urgency(self, days_remaining):
        """Determine urgency based on remaining supply"""
        if days_remaining < 7:
            return UrgencyLevel.CRITICAL
        elif days_remaining < 15:
            return UrgencyLevel.URGENT
        elif days_remaining < 25:
            return UrgencyLevel.NORMAL
        else:
            return UrgencyLevel.LOW
            
    def calculate_max_price(self, commodity, urgency):
        """Calculate max price willing to pay"""
        base_prices = {
            "food": 10, "minerals": 25, "technology": 50,
            "luxury_goods": 75, "medicine": 40, "weapons": 60,
            "fuel": 15, "spices": 35
        }
        
        base_price = base_prices.get(commodity, 20)
        urgency_multipliers = {
            UrgencyLevel.LOW: 1.0,
            UrgencyLevel.NORMAL: 1.2,
            UrgencyLevel.URGENT: 1.5,
            UrgencyLevel.CRITICAL: 2.0
        }
        
        return base_price * urgency_multipliers[urgency]
    
    def send_procurement_message(self, request):
        """Send procurement message to suppliers"""
        suppliers = self.find_suppliers(request.commodity)
        
        for supplier_planet in suppliers:
            if supplier_planet.name != self.planet_name:
                message_ship = MessageShip(
                    self.planet_object,
                    supplier_planet,
                    MessageType.GOODS_REQUEST,
                    request
                )
                unified_transport_system.message_ships.append(message_ship)
                
    def find_suppliers(self, commodity):
        """Find planets that produce this commodity"""
        suppliers = []
        
        for planet in planets:
            if hasattr(planet, 'enhanced_economy') and planet.enhanced_economy:
                production = planet.enhanced_economy.daily_production.get(commodity, 0)
                consumption = planet.enhanced_economy.daily_consumption.get(commodity, 0)
                if production > consumption:  # Has surplus
                    suppliers.append(planet)
                    
        return suppliers
    
    def receive_message(self, message_type, payload):
        """Process incoming message"""
        if message_type == MessageType.GOODS_REQUEST:
            self.handle_goods_request(payload)
            
    def handle_goods_request(self, request):
        """Evaluate and respond to goods request"""
        commodity = request.commodity
        quantity = request.quantity
        
        # Check if we can supply
        production = self.daily_production.get(commodity, 0)
        consumption = self.daily_consumption.get(commodity, 0)
        current_stock = self.stockpiles.get(commodity, 0)
        
        surplus = production - consumption
        available_stock = max(0, current_stock - (consumption * 30))  # Keep 30 days reserve
        
        can_supply = min(quantity, available_stock)
        
        if can_supply > 0 and surplus > 0:
            # Find requesting planet
            requesting_planet = None
            for planet in planets:
                if planet.name == request.requesting_planet:
                    requesting_planet = planet
                    break
                    
            if requesting_planet:
                # Create cargo ship
                cargo_manifest = {commodity: can_supply}
                cargo_ship = CargoShip(
                    self.planet_object,
                    requesting_planet,
                    cargo_manifest
                )
                unified_transport_system.cargo_ships.append(cargo_ship)
                
                # Remove goods from stockpile
                self.stockpiles[commodity] -= can_supply
                
                # Track expected delivery
                current_expected = requesting_planet.enhanced_economy.expected_deliveries.get(commodity, 0)
                requesting_planet.enhanced_economy.expected_deliveries[commodity] = current_expected + can_supply
                
                print(f"📦 {self.planet_name} shipping {can_supply} {commodity} to {request.requesting_planet}")
                
    def auto_start_manufacturing(self):
        """Automatically start manufacturing based on available materials and planet type"""
        if self.planet_type == "industrial":
            # Industrial planets prioritize advanced manufacturing
            recipes_to_try = ["advanced_components", "weapons", "basic_components"]
        elif self.planet_type == "tech":
            # Tech planets focus on high-tech goods
            recipes_to_try = ["medicine", "advanced_components", "technology"]
        elif self.planet_type == "luxury":
            # Luxury planets make luxury goods
            recipes_to_try = ["luxury_goods", "medicine"]
        else:
            # Other planets focus on basic manufacturing
            recipes_to_try = ["basic_components"]
            
        for recipe_name in recipes_to_try:
            if recipe_name in enhanced_manufacturing.recipes:
                recipe = enhanced_manufacturing.recipes[recipe_name]
                
                # Check if we have materials and aren't already manufacturing this
                current_processes = enhanced_manufacturing.get_manufacturing_status(self.planet_name)
                if recipe_name not in current_processes:
                    # Check if we have enough materials
                    can_manufacture = True
                    for commodity, required in recipe.inputs.items():
                        if self.stockpiles.get(commodity, 0) < required * 2:  # Keep some buffer
                            can_manufacture = False
                            break
                            
                    if can_manufacture:
                        crew_effectiveness = 50  # Default
                        enhanced_manufacturing.start_manufacturing(
                            self.planet_name, recipe_name, self.stockpiles, crew_effectiveness
                        )
                        break  # Only start one process at a time

class PirateBaseEconomy(EnhancedPlanetEconomy):
    """Economy for pirate bases with contraband and raiding needs"""
    
    def __init__(self, base_name, planet_object):
        super().__init__(base_name, "pirate_hideout", planet_object)
        
        # Pirate-specific stockpiles
        self.contraband_stockpiles = {}
        self.intelligence_cache = []
        self.last_raid_launch = 0
        self.raid_interval = 120  # Launch raiders every 2 minutes
        
        self.initialize_pirate_economy()
        
    def initialize_pirate_economy(self):
        """Set up pirate base economy"""
        self.daily_production = {"weapons": 20}
        
        self.daily_consumption = {
            "food": 50, "fuel": 30, "weapons": 10, "medicine": 15
        }
        
        self.stockpiles = {
            "food": 200, "fuel": 150, "weapons": 100, "medicine": 50,
            "minerals": 100, "technology": 50, "luxury_goods": 25, "spices": 30
        }
        
        self.contraband_stockpiles = {
            ContrabandType.STOLEN_GOODS: 0,
            ContrabandType.WEAPONS: 0,
            ContrabandType.ILLEGAL_TECH: 0,
            ContrabandType.NARCOTICS: 0,
            ContrabandType.SLAVES: 0
        }
        
    def update(self):
        """Update pirate base economy and raiding operations"""
        super().update()
        
        current_time = time.time()
        
        # Launch raiders based on intelligence and needs
        if current_time - self.last_raid_launch > self.raid_interval:
            self.consider_launching_raiders()
            self.last_raid_launch = current_time
            
    def consider_launching_raiders(self):
        """Decide whether to launch raiders - LOGICAL: target wealthy areas and profitable routes"""
        # 1. TARGET WEALTHY PLANETS - Pirates follow the money!
        wealthy_targets = self.find_wealthy_targets()
        
        # 2. TARGET HIGH-VALUE CARGO ROUTES
        profitable_routes = self.find_profitable_routes()
        
        # 3. CRITICAL NEEDS (secondary motivation)
        critical_needs = []
        for commodity, consumption in self.daily_consumption.items():
            current_stock = self.stockpiles.get(commodity, 0)
            days_remaining = current_stock / consumption if consumption > 0 else float('inf')
            if days_remaining < 20:
                critical_needs.append(commodity)
        
        # LOGICAL RAID DECISION: Wealth > Profit > Needs
        raid_motivation = 0.0
        
        # Wealthy targets are ALWAYS attractive (main motivation)
        if wealthy_targets:
            raid_motivation += 0.7  # 70% base chance to raid wealth
            
        # Profitable routes attract raids
        if profitable_routes:
            raid_motivation += 0.5  # 50% chance for profitable routes
            
        # Desperate needs drive raids (but secondary)
        if critical_needs:
            raid_motivation += 0.3  # 30% chance for needs
            
        # Success breeds more raids
        if len(self.intelligence_cache) > 3:  # Lots of intel = successful pirates
            raid_motivation += 0.4  # 40% bonus for successful pirates
            
        # Launch raid if motivated
        if random.random() < min(0.95, raid_motivation):  # Cap at 95%
            target_data = wealthy_targets + profitable_routes + critical_needs
            self.launch_raider(target_data)
            
    def find_wealthy_targets(self):
        """Find wealthy planets/cargo worth raiding"""
        wealthy_targets = []
        
        # Check intelligence for high-value cargo
        for intel in self.intelligence_cache:
            if intel.estimated_value > 50000:  # High-value cargo
                wealthy_targets.append(intel.cargo_manifest)
                
        # TODO: Add logic to identify wealthy planets by trade volume/stockpiles
        return wealthy_targets
        
    def find_profitable_routes(self):
        """Identify profitable trade routes to target"""
        profitable_routes = []
        
        # Look for repeated high-value routes in intelligence
        route_values = {}
        for intel in self.intelligence_cache:
            route_key = f"{intel.origin_planet}->{intel.destination_planet}"
            if route_key not in route_values:
                route_values[route_key] = []
            route_values[route_key].append(intel.estimated_value)
            
        # Find consistently profitable routes
        for route, values in route_values.items():
            if len(values) > 1 and sum(values) / len(values) > 30000:  # Avg > 30k
                profitable_routes.append(values[-1])  # Use latest value
                
        return profitable_routes
            
    def launch_raider(self, target_commodities=None):
        """Launch a pirate raider"""
        target_intel = self.select_raid_target(target_commodities)
        
        raider = PirateRaider(
            pirate_base=self.planet_object,
            target_intelligence=target_intel
        )
        
        unified_transport_system.raiders.append(raider)
        
    def select_raid_target(self, needed_commodities=None):
        """Select the best raid target from intelligence cache"""
        if not self.intelligence_cache:
            return None
            
        best_target = None
        best_score = 0
        
        for intel in self.intelligence_cache:
            score = intel.estimated_value
            
            if needed_commodities:
                for commodity in needed_commodities:
                    if commodity in intel.cargo_manifest:
                        score *= 2
                        
            age_hours = (time.time() - intel.intel_timestamp) / 3600
            if age_hours > 24:
                continue
                
            if score > best_score:
                best_score = score
                best_target = intel
                
        return best_target
        
    def receive_intelligence(self, intelligence):
        """Receive intelligence about cargo movements"""
        # Remove old intelligence
        self.intelligence_cache = [intel for intel in self.intelligence_cache 
                                 if time.time() - intel.intel_timestamp < 86400]  # 24 hours
                                 
        self.intelligence_cache.append(intelligence)
        print(f"🕵️ {self.planet_name} received cargo intelligence: {intelligence.cargo_manifest}")
        
    def receive_stolen_goods(self, stolen_cargo):
        """Process stolen goods from successful raids"""
        for commodity, quantity in stolen_cargo.items():
            self.stockpiles[commodity] = self.stockpiles.get(commodity, 0) + quantity
            
        print(f"🏴‍☠️ {self.planet_name} received stolen goods: {stolen_cargo}")

# ===== UNIFIED TRANSPORT SYSTEM MANAGER =====

class UnifiedTransportSystemManager:
    """Manager for all transport ships and systems"""
    
    def __init__(self):
        self.message_ships = []
        self.cargo_ships = []
        self.payment_ships = []
        self.raiders = []
        self.smugglers = []
        
    def update(self):
        """Update all transport ships"""
        all_ships = (self.message_ships + self.cargo_ships + self.payment_ships + 
                    self.raiders + self.smugglers)
        
        for ship in all_ships[:]:  # Copy to avoid modification during iteration
            if hasattr(ship, 'update'):
                ship.update()
                
            # Remove delivered ships
            if hasattr(ship, 'delivered') and ship.delivered:
                self.remove_ship(ship)
                    
    def remove_ship(self, ship):
        """Remove ship from appropriate list"""
        lists_to_check = [
            self.message_ships, self.cargo_ships, self.payment_ships,
            self.raiders, self.smugglers
        ]
        
        for ship_list in lists_to_check:
            if ship in ship_list:
                ship_list.remove(ship)
                break
                
    def get_statistics(self):
        """Get comprehensive transport statistics"""
        return {
            'message_ships': len(self.message_ships),
            'cargo_ships': len(self.cargo_ships), 
            'payment_ships': len(self.payment_ships),
            'raiders': len(self.raiders),
            'smugglers': len(self.smugglers),
            'total_ships': (len(self.message_ships) + len(self.cargo_ships) + 
                          len(self.payment_ships) + len(self.raiders) + len(self.smugglers)),
            'active_trade_routes': self.count_active_routes(),
            'pirate_threat_level': self.calculate_threat_level()
        }
        
    def count_active_routes(self):
        """Count active trade routes"""
        routes = set()
        for ship in self.cargo_ships:
            if hasattr(ship, 'origin') and hasattr(ship, 'destination'):
                origin_name = getattr(ship.origin, 'name', 'Unknown')
                dest_name = getattr(ship.destination, 'name', 'Unknown')
                routes.add(f"{origin_name}->{dest_name}")
        return len(routes)
        
    def calculate_threat_level(self):
        """Calculate current pirate threat level"""
        if len(self.raiders) == 0:
            return "LOW"
        elif len(self.raiders) < 3:
            return "MEDIUM"
        elif len(self.raiders) < 6:
            return "HIGH"
        else:
            return "EXTREME"
            
    def create_pirate_base(self, planet):
        """Convert a planet to a pirate base"""
        planet.enhanced_economy = PirateBaseEconomy(planet.name, planet)
        planet.planet_type = "pirate_hideout"
        planet.color = color.dark_red
        print(f"🏴‍☠️ {planet.name} has become a pirate base!")
        return True

# Create global unified transport system
unified_transport_system = UnifiedTransportSystemManager()

def initialize_enhanced_economies():
    """Initialize enhanced economies for all planets"""
    print("🔄 Initializing enhanced transport system...")
    
    # Convert existing planets to enhanced economy system
    for planet in planets:
        if not hasattr(planet, 'enhanced_economy') or planet.enhanced_economy is None:
            planet.enhanced_economy = EnhancedPlanetEconomy(planet.name, planet.planet_type, planet)
            
    # Create some pirate bases
    pirate_base_count = 0
    for planet in planets:
        if random.random() < 0.15 and pirate_base_count < 3:  # 15% chance, max 3 bases
            unified_transport_system.create_pirate_base(planet)
            pirate_base_count += 1
            
    print(f"✅ Enhanced transport system initialized with {pirate_base_count} pirate bases")

# Create systems
random_event_system = RandomEventSystem()
combat_system = CombatSystem()
faction_system = FactionSystem()
crew_system = CrewSystem()
time_system = TimeSystem()
mission_system = MissionSystem()

# Initialize enhanced economies after planets are created
initialize_enhanced_economies()

# Trading UI
class TradingUI:
    def __init__(self):
        self.active = False
        self.current_planet = None
        
        # Main trading panel
        self.panel = Panel(
            parent=camera.ui,
            model='quad',
            scale=(0.9, 0.9),
            color=color.black66,
            enabled=False
        )
        
        # Title
        self.title = Text(
            parent=self.panel,
            text='TRADING POST',
            position=(0, 0.4),
            scale=2,
            color=color.white
        )
        
        # Current planet info
        self.planet_info = Text(
            parent=self.panel,
            text='',
            position=(-0.4, 0.3),
            scale=1,
            color=color.cyan
        )
        
        # Player's credits and cargo
        self.player_info = Text(
            parent=self.panel,
            text='',
            position=(0.4, 0.3),
            scale=1,
            color=color.yellow
        )
        
        # Commodity list
        self.commodity_list = Text(
            parent=self.panel,
            text='',
            position=(-0.4, -0.1),
            scale=0.8,
            color=color.white
        )
        
        # Instructions
        self.instructions = Text(
            parent=self.panel,
            text='Use 1-8 to buy, SHIFT+1-8 to sell\nESC to close',
            position=(0, -0.4),
            scale=1,
            color=color.light_gray
        )
        
    def show(self, planet_name):
        self.active = True
        self.current_planet = planet_name
        self.panel.enabled = True
        self.update_display()
        
        # Pause game and show cursor
        mouse.locked = False
        mouse.visible = True
        
    def hide(self):
        self.active = False
        self.current_planet = None
        self.panel.enabled = False
        
        # Resume game and hide cursor
        mouse.locked = True
        mouse.visible = False
        
    def update_display(self):
        if not self.current_planet:
            return
            
        # Update planet info with realistic economic data
        planet_info = market_system.get_planet_info(self.current_planet)
        if planet_info:
            blockade_status = " [BLOCKADED]" if planet_info['blockaded'] else ""
            self.planet_info.text = f'Planet: {self.current_planet}{blockade_status}\nType: {planet_info["type"].title()}\nPopulation: {planet_info["population"]:,}'
        else:
            self.planet_info.text = f'Planet: {self.current_planet}\nType: Unknown'
        
        # Update player info
        self.player_info.text = f'Credits: {player_wallet.credits}\nCargo: {player_cargo.get_used_capacity()}/{player_cargo.max_capacity}'
        
        # Update commodity list with realistic supply data
        commodity_text = "COMMODITIES:\n\n"
        commodities = list(market_system.commodities.keys())
        for i, commodity_name in enumerate(commodities[:8]):  # Show first 8 commodities
            buy_price = market_system.get_buy_price(self.current_planet, commodity_name)
            sell_price = market_system.get_sell_price(self.current_planet, commodity_name)
            available = market_system.get_available_supply(self.current_planet, commodity_name)
            player_has = player_cargo.cargo.get(commodity_name, 0)
            
            # Show supply status
            if available == 0:
                supply_status = "OUT OF STOCK"
            elif available < 10:
                supply_status = f"LOW ({available})"
            else:
                supply_status = f"Available: {available}"
                
            commodity_text += f"{i+1}. {commodity_name.replace('_', ' ').title()}\n"
            commodity_text += f"   Buy: {buy_price} ({supply_status})\n"
            commodity_text += f"   Sell: {sell_price}  Have: {player_has}\n\n"
        
        self.commodity_list.text = commodity_text
        
    def handle_input(self, key):
        if not self.active or not self.current_planet:
            return False
            
        # Handle number keys for buying
        if key in '12345678':
            commodity_index = int(key) - 1
            commodities = list(market_system.commodities.keys())
            if commodity_index < len(commodities):
                commodity_name = commodities[commodity_index]
                self.buy_commodity(commodity_name)
                return True
                
        # Handle shift+number for selling
        elif key.startswith('shift+') and key[-1] in '12345678':
            commodity_index = int(key[-1]) - 1
            commodities = list(market_system.commodities.keys())
            if commodity_index < len(commodities):
                commodity_name = commodities[commodity_index]
                self.sell_commodity(commodity_name)
                return True
                
        return False
        
    def buy_commodity(self, commodity_name):
        buy_price = market_system.get_buy_price(self.current_planet, commodity_name)
        available = market_system.get_available_supply(self.current_planet, commodity_name)
        
        if available <= 0:
            print(f"❌ {self.current_planet} is out of {commodity_name.replace('_', ' ')}!")
            return
            
        if player_wallet.can_afford(buy_price) and player_cargo.can_add(commodity_name, 1):
            # Execute the trade through the persistent economy
            actual_quantity = market_system.execute_trade(self.current_planet, commodity_name, 1, True)
            
            if actual_quantity > 0:
                player_wallet.spend(buy_price)
                player_cargo.add_cargo(commodity_name, actual_quantity)
                print(f"✅ Bought {actual_quantity} {commodity_name.replace('_', ' ')} for {buy_price} credits")
                
                # Check if this purchase created shortage
                remaining = market_system.get_available_supply(self.current_planet, commodity_name)
                if remaining < 5:
                    print(f"⚠️ {self.current_planet} is running low on {commodity_name.replace('_', ' ')}!")
            else:
                print(f"❌ Failed to purchase {commodity_name.replace('_', ' ')}")
                
            self.update_display()
        elif not player_wallet.can_afford(buy_price):
            print("💰 Not enough credits!")
        else:
            print("📦 Cargo hold full!")
            
    def sell_commodity(self, commodity_name):
        if player_cargo.cargo.get(commodity_name, 0) > 0:
            sell_price = market_system.get_sell_price(self.current_planet, commodity_name)
            
            # Execute the trade through the persistent economy
            market_system.execute_trade(self.current_planet, commodity_name, 1, False)
            player_cargo.remove_cargo(commodity_name, 1)
            player_wallet.earn(sell_price)
            print(f"✅ Sold 1 {commodity_name.replace('_', ' ')} for {sell_price} credits")
            
            # Check if this sale helped with shortages
            planet_info = market_system.get_planet_info(self.current_planet)
            if planet_info:
                stockpile = planet_info['stockpiles'].get(commodity_name, 0)
                if stockpile < 50:
                    print(f"📈 Your sale helps alleviate {self.current_planet}'s {commodity_name.replace('_', ' ')} shortage!")
            
            self.update_display()
        else:
            print(f"❌ You don't have any {commodity_name.replace('_', ' ')}!")

# Create trading UI
trading_ui = TradingUI()

# Upgrade UI
class UpgradeUI:
    def __init__(self):
        self.active = False
        
        # Main upgrade panel
        self.panel = Panel(
            parent=camera.ui,
            model='quad',
            scale=(0.8, 0.8),
            color=color.black66,
            enabled=False
        )
        
        # Title
        self.title = Text(
            parent=self.panel,
            text='SHIPYARD - UPGRADES',
            position=(0, 0.35),
            scale=2,
            color=color.orange
        )
        
        # Player info
        self.player_info = Text(
            parent=self.panel,
            text='',
            position=(0, 0.25),
            scale=1,
            color=color.yellow
        )
        
        # Upgrade options
        self.upgrade_list = Text(
            parent=self.panel,
            text='',
            position=(0, -0.05),
            scale=1,
            color=color.white
        )
        
        # Instructions
        self.instructions = Text(
            parent=self.panel,
            text='Press 1-5 to purchase upgrades\nESC to close',
            position=(0, -0.35),
            scale=1,
            color=color.light_gray
        )
        
    def show(self):
        self.active = True
        self.panel.enabled = True
        self.update_display()
        
        # Pause game and show cursor
        mouse.locked = False
        mouse.visible = True
        
    def hide(self):
        self.active = False
        self.panel.enabled = False
        
        # Resume game and hide cursor
        mouse.locked = True
        mouse.visible = False
        
    def update_display(self):
        # Update player info
        self.player_info.text = f'Credits: {player_wallet.credits}'
        
        # Update upgrade options
        upgrade_text = "AVAILABLE UPGRADES:\n\n"
        
        # Ship component upgrades
        components = [
            ("cargo", "Cargo Bay", ComponentType.CARGO_BAY),
            ("engine", "Engine", ComponentType.ENGINE),
            ("fuel_tank", "Fuel Tank", ComponentType.FUEL_TANK),
            ("shields", "Shields", ComponentType.SHIELDS),
            ("weapons", "Weapons", ComponentType.WEAPONS),
            ("life_support", "Life Support", ComponentType.LIFE_SUPPORT)
        ]
        
        for i, (upgrade_key, display_name, component_type) in enumerate(components[:6]):
            cost = ship_systems.upgrade_costs.get(upgrade_key, 999999)
            affordable = "✓" if player_wallet.can_afford(cost) else "✗"
            current_level = ship_systems.components[component_type].level
            condition = ship_systems.components[component_type].condition.value
            
            upgrade_text += f"{i+1}. {display_name} Upgrade - {cost} credits {affordable}\n"
            upgrade_text += f"   Level {current_level} ({condition}) -> Level {current_level + 1}\n\n"
        
        # Weapons upgrade
        weapon_cost = combat_system.weapon_level * 300
        weapon_affordable = "✓" if player_wallet.can_afford(weapon_cost) else "✗"
        upgrade_text += f"4. Weapons Upgrade - {weapon_cost} credits {weapon_affordable}\n"
        upgrade_text += f"   Current Level: {combat_system.weapon_level} -> {combat_system.weapon_level + 1}\n\n"
        
        # Shields upgrade
        shield_cost = combat_system.shield_level * 250
        shield_affordable = "✓" if player_wallet.can_afford(shield_cost) else "✗"
        upgrade_text += f"5. Shields Upgrade - {shield_cost} credits {shield_affordable}\n"
        upgrade_text += f"   Current Level: {combat_system.shield_level} -> {combat_system.shield_level + 1}\n"
        
        self.upgrade_list.text = upgrade_text
        
    def handle_input(self, key):
        if not self.active:
            return False
            
        # Handle component upgrades
        components = [
            ("cargo", ComponentType.CARGO_BAY),
            ("engine", ComponentType.ENGINE),
            ("fuel_tank", ComponentType.FUEL_TANK),
            ("shields", ComponentType.SHIELDS),
            ("weapons", ComponentType.WEAPONS),
            ("life_support", ComponentType.LIFE_SUPPORT)
        ]
        
        if key in '123456':
            index = int(key) - 1
            if index < len(components):
                upgrade_key, component_type = components[index]
                if ship_systems.upgrade_component(component_type):
                    self.update_display()
                else:
                    print(f"Cannot afford {component_type.value.lower()} upgrade!")
                return True
        elif key == '4':
            if combat_system.upgrade_weapons():
                self.update_display()
            else:
                print("Cannot afford weapons upgrade!")
            return True
        elif key == '5':
            if combat_system.upgrade_shields():
                self.update_display()
            else:
                print("Cannot afford shields upgrade!")
            return True
                
        return False

# Create upgrade UI
upgrade_ui = UpgradeUI()

# Event UI for random encounters
class EventUI:
    def __init__(self):
        self.active = False
        self.current_event = None
        
        # Main event panel
        self.panel = Panel(
            parent=camera.ui,
            model='quad',
            scale=(0.8, 0.6),
            color=color.dark_gray,
            enabled=False
        )
        
        # Title
        self.title = Text(
            parent=self.panel,
            text='SPACE ENCOUNTER',
            position=(0, 0.2),
            scale=1.5,
            color=color.orange
        )
        
        # Event description
        self.description = Text(
            parent=self.panel,
            text='',
            position=(0, 0.05),
            scale=1,
            color=color.white
        )
        
        # Option buttons
        self.option_buttons = []
        
    def show_event(self, event):
        self.active = True
        self.current_event = event
        self.panel.enabled = True
        
        # Update event info
        self.title.text = event['name'].upper()
        self.description.text = event['description']
        
        # Clear existing buttons
        for button in self.option_buttons:
            destroy(button)
        self.option_buttons.clear()
        
        # Create option buttons
        for i, option in enumerate(event['options']):
            button = Button(
                parent=self.panel,
                text=option['text'],
                color=color.azure.tint(-.2),
                highlight_color=color.azure.tint(-.1),
                pressed_color=color.azure.tint(-.3),
                scale=(0.6, 0.08),
                position=(0, -0.05 - (i * 0.12))
            )
            
            # Store the action in the button
            button.action = option['action']
            button.on_click = lambda action=option['action']: self.handle_option(action)
            self.option_buttons.append(button)
        
        # Pause game and show cursor
        mouse.locked = False
        mouse.visible = True
        
    def handle_option(self, action):
        if action != 'ignore':
            random_event_system.handle_event_action(action)
        
        self.hide()
        
    def hide(self):
        self.active = False
        self.current_event = None
        self.panel.enabled = False
        
        # Clear buttons
        for button in self.option_buttons:
            destroy(button)
        self.option_buttons.clear()
        
        # Resume game and hide cursor
        mouse.locked = True
        mouse.visible = False

# Create event UI
event_ui = EventUI()

# Faction Relations UI
class FactionUI:
    def __init__(self):
        self.active = False
        
        # Main faction panel
        self.panel = Panel(
            parent=camera.ui,
            model='quad',
            scale=(0.9, 0.8),
            color=color.black66,
            enabled=False
        )
        
        # Title
        self.title = Text(
            parent=self.panel,
            text='FACTION RELATIONS',
            position=(0, 0.35),
            scale=1.5,
            color=color.yellow
        )
        
        # Faction list
        self.faction_list = Text(
            parent=self.panel,
            text='',
            position=(0, -0.05),
            scale=0.9,
            color=color.white
        )
        
        # Instructions
        self.instructions = Text(
            parent=self.panel,
            text='ESC to close',
            position=(0, -0.35),
            scale=1,
            color=color.light_gray
        )
        
    def show(self):
        self.active = True
        self.panel.enabled = True
        self.update_display()
        
        # Pause game and show cursor
        mouse.locked = False
        mouse.visible = True
        
    def hide(self):
        self.active = False
        self.panel.enabled = False
        
        # Resume game and hide cursor
        mouse.locked = True
        mouse.visible = False
        
    def update_display(self):
        faction_text = "FACTION STANDINGS:\n\n"
        
        for faction_id, faction in faction_system.factions.items():
            reputation = faction_system.player_reputation[faction_id]
            status = faction_system.get_reputation_status(faction_id)
            
            # Color code based on reputation
            if reputation >= 40:
                color_indicator = "✓"
            elif reputation >= -20:
                color_indicator = "○"
            else:
                color_indicator = "✗"
                
            faction_text += f"{color_indicator} {faction.name}: {status} ({reputation:+d})\n"
        
        self.faction_list.text = faction_text

# Crew Management UI
class CrewUI:
    def __init__(self):
        self.active = False
        
        # Main crew panel
        self.panel = Panel(
            parent=camera.ui,
            model='quad',
            scale=(0.9, 0.8),
            color=color.black66,
            enabled=False
        )
        
        # Title
        self.title = Text(
            parent=self.panel,
            text='CREW MANAGEMENT',
            position=(0, 0.35),
            scale=1.5,
            color=color.green
        )
        
        # Crew info
        self.crew_info = Text(
            parent=self.panel,
            text='',
            position=(-0.4, 0.2),
            scale=0.8,
            color=color.white
        )
        
        # Available crew
        self.available_crew = Text(
            parent=self.panel,
            text='',
            position=(0.4, 0.2),
            scale=0.8,
            color=color.cyan
        )
        
        # Instructions
        self.instructions = Text(
            parent=self.panel,
            text='H to hire available crew • F to fire crew member • ESC to close',
            position=(0, -0.35),
            scale=0.8,
            color=color.light_gray
        )
        
        # Generate some available crew for hiring
        self.available_for_hire = []
        self.generate_available_crew()
        
    def generate_available_crew(self):
        self.available_for_hire.clear()
        skill_types = ["gunner", "pilot", "engineer", "medic", "general"]
        for _ in range(3):
            skill = random.choice(skill_types)
            crew_member = CrewMember(skill_type=skill)
            self.available_for_hire.append(crew_member)
        
    def show(self):
        self.active = True
        self.panel.enabled = True
        self.update_display()
        
        # Pause game and show cursor
        mouse.locked = False
        mouse.visible = True
        
    def hide(self):
        self.active = False
        self.panel.enabled = False
        
        # Resume game and hide cursor
        mouse.locked = True
        mouse.visible = False
        
    def update_display(self):
        # Current crew info
        crew_text = f"CURRENT CREW ({len(crew_system.crew_members)}/{crew_system.max_crew}):\n"
        crew_text += f"Morale: {crew_system.morale}%\n"
        crew_text += f"Daily Wages: {crew_system.daily_wages} credits\n\n"
        
        for i, member in enumerate(crew_system.crew_members):
            crew_text += f"{i+1}. {member.name}\n"
            crew_text += f"   {member.skill_type.title()} (Skill: {member.skill_level})\n"
            crew_text += f"   Wage: {member.wage} credits/day\n\n"
        
        self.crew_info.text = crew_text
        
        # Available crew
        available_text = "AVAILABLE FOR HIRE:\n\n"
        for i, member in enumerate(self.available_for_hire):
            cost = member.skill_level * 50  # Hiring cost
            available_text += f"{i+1}. {member.name}\n"
            available_text += f"   {member.skill_type.title()} (Skill: {member.skill_level})\n"
            available_text += f"   Hiring Cost: {cost} credits\n"
            available_text += f"   Daily Wage: {member.wage} credits\n\n"
            
        self.available_crew.text = available_text
        
    def handle_input(self, key):
        if not self.active:
            return False
            
        if key == 'h':
            self.hire_crew()
            return True
        elif key == 'f':
            self.fire_crew()
            return True
            
        return False
        
    def hire_crew(self):
        if self.available_for_hire and len(crew_system.crew_members) < crew_system.max_crew:
            new_crew = self.available_for_hire[0]
            hiring_cost = new_crew.skill_level * 50
            
            if player_wallet.can_afford(hiring_cost):
                player_wallet.spend(hiring_cost)
                crew_system.hire_crew_member(new_crew)
                self.available_for_hire.remove(new_crew)
                print(f"Hired {new_crew.name} for {hiring_cost} credits!")
                
                # Generate new crew member to replace hired one
                skill_types = ["gunner", "pilot", "engineer", "medic", "general"]
                skill = random.choice(skill_types)
                replacement = CrewMember(skill_type=skill)
                self.available_for_hire.append(replacement)
                
                self.update_display()
            else:
                print("Not enough credits to hire crew!")
        else:
            print("Cannot hire more crew!")
            
    def fire_crew(self):
        if crew_system.crew_members:
            # Fire the last crew member for simplicity
            fired_member = crew_system.crew_members[-1]
            crew_system.fire_crew_member(len(crew_system.crew_members) - 1)
            print(f"Fired {fired_member.name}")
            self.update_display()
        else:
            print("No crew to fire!")

# Mission Board UI
class MissionUI:
    def __init__(self):
        self.active = False
        
        # Main mission panel
        self.panel = Panel(
            parent=camera.ui,
            model='quad',
            scale=(0.9, 0.8),
            color=color.black66,
            enabled=False
        )
        
        # Title
        self.title = Text(
            parent=self.panel,
            text='MISSION BOARD',
            position=(0, 0.35),
            scale=1.5,
            color=color.orange
        )
        
        # Mission list
        self.mission_list = Text(
            parent=self.panel,
            text='',
            position=(0, -0.05),
            scale=0.8,
            color=color.white
        )
        
        # Instructions
        self.instructions = Text(
            parent=self.panel,
            text='1-5 to accept mission • ESC to close',
            position=(0, -0.35),
            scale=1,
            color=color.light_gray
        )
        
    def show(self):
        self.active = True
        self.panel.enabled = True
        mission_system.generate_missions()
        self.update_display()
        
        # Pause game and show cursor
        mouse.locked = False
        mouse.visible = True
        
    def hide(self):
        self.active = False
        self.panel.enabled = False
        
        # Resume game and hide cursor
        mouse.locked = True
        mouse.visible = False
        
    def update_display(self):
        mission_text = "AVAILABLE MISSIONS:\n\n"
        
        for i, mission in enumerate(mission_system.available_missions[:5]):  # Show first 5
            faction_name = faction_system.factions[mission.faction_id].name
            reputation_req = faction_system.get_reputation_status(mission.faction_id)
            
            mission_text += f"{i+1}. {mission.description}\n"
            mission_text += f"   Client: {faction_name}\n"
            mission_text += f"   Reward: {mission.reward} credits\n"
            mission_text += f"   Reputation: +{mission.reputation_change}\n\n"
            
        if not mission_system.available_missions:
            mission_text += "No missions available. Check back later."
            
        self.mission_list.text = mission_text
        
    def handle_input(self, key):
        if not self.active:
            return False
            
        if key in '12345':
            mission_index = int(key) - 1
            if mission_index < len(mission_system.available_missions):
                mission = mission_system.available_missions[mission_index]
                self.accept_mission(mission)
                return True
                
        return False
        
    def accept_mission(self, mission):
        # Check if player has good enough reputation
        player_rep = faction_system.player_reputation[mission.faction_id]
        if player_rep < -50:
            print(f"Reputation too low with {faction_system.factions[mission.faction_id].name}!")
            return
            
        mission_system.active_missions.append(mission)
        mission_system.available_missions.remove(mission)
        print(f"Accepted mission: {mission.description}")
        print(f"Mission will auto-complete for now...")
        
        # Auto-complete mission for demonstration
        self.complete_mission(mission)
        
    def complete_mission(self, mission):
        # Award rewards
        player_wallet.earn(mission.reward)
        faction_system.change_reputation(mission.faction_id, mission.reputation_change)
        
        print(f"Mission completed! Earned {mission.reward} credits and reputation.")
        
        # Remove from active missions
        if mission in mission_system.active_missions:
            mission_system.active_missions.remove(mission)
            
        self.update_display()

# Create UI systems
faction_ui = FactionUI()
crew_ui = CrewUI()
mission_ui = MissionUI()

def update():
    global nearby_planet
    
    if not paused and not trading_ui.active and not upgrade_ui.active and not event_ui.active and not faction_ui.active and not crew_ui.active and not mission_ui.active:
        if scene_manager.current_state == GameState.SPACE:
            # Check if player is near any planet
            nearby_planet = None
            for planet in planets:
                if planet.is_player_in_landing_range(player.position):
                    nearby_planet = planet
                    break
            
            # Show/hide landing prompt based on proximity
            if nearby_planet and not landing_prompt.enabled:
                landing_prompt.enabled = True
                landing_text.text = f"Approaching {nearby_planet.name}\nDo you want to land?"
                land_button.enabled = True
                cancel_button.enabled = True
                
                # Freeze player and release mouse
                player.enabled = False
                mouse.locked = False
                mouse.visible = True
            elif not nearby_planet and landing_prompt.enabled:
                landing_prompt.enabled = False
                
                # Unfreeze player and capture mouse
                player.enabled = True
                mouse.locked = True
                mouse.visible = False
                
            # Check for random events when not near planets and not in landing prompt
            if not nearby_planet and not landing_prompt.enabled:
                random_event_system.check_for_event()
                
        elif scene_manager.current_state == GameState.TOWN:
            # Check if player is near trading post in town
            if scene_manager.town_controller:
                player_pos = scene_manager.town_controller.position
                trading_post_pos = Vec3(10, 3, 0)  # Position of trading post
                distance = (player_pos - trading_post_pos).length()
                
                # Show trading prompt if close to trading post
                if distance < 10:  # Within 10 units of trading post
                    # Display prompt on screen
                    pass  # We'll handle this with T key press
                    
    # Update time system
    time_system.update()
    
    # Update physical communication system
    physical_communication.update()
    
    # Update enhanced Pirates! features
    enhanced_features.update(time.dt, player.position, time.time())
    
    # Update unified transport system
    unified_transport_system.update()
    
    # Update planet economies
    for planet in planets:
        if hasattr(planet, 'enhanced_economy') and planet.enhanced_economy:
            planet.enhanced_economy.update()
            
    # Update new persistent systems
    weather_system.update()
    military_manager.update()
    dynamic_contracts.update()

# Function to handle landing
def land_on_planet():
    global nearby_planet
    if nearby_planet:
        # Check if planet is blockaded
        if military_manager.is_planet_blockaded(nearby_planet.name):
            if not military_manager.can_player_access_planet(nearby_planet.name):
                # Find blockading faction
                blockade_ships = military_manager.blockade_zones[nearby_planet.name]
                if blockade_ships:
                    blockading_faction = blockade_ships[0].faction_id
                    print(f"🚫 Access to {nearby_planet.name} blocked by {blockading_faction} forces!")
                    print(f"💡 Improve reputation with {blockading_faction} or break the blockade to land.")
                    
                    # Hide landing prompt but don't land
                    landing_prompt.enabled = False
                    nearby_planet = None
                    
                    # Unfreeze player and capture mouse
                    player.enabled = True
                    mouse.locked = True
                    mouse.visible = False
                    return
        
        # PHYSICAL COMMUNICATION: Player learns local news upon landing
        print(f"\n🚀 Landing on {nearby_planet.name}...")
        physical_communication.player_visits_planet(nearby_planet.name)
        
        # Set current planet in scene manager
        scene_manager.current_planet = nearby_planet
        # Switch to town mode
        scene_manager.switch_to_town()
        # Hide landing prompt
        landing_prompt.enabled = False
        # Reset nearby planet
        nearby_planet = None

# Function to cancel landing
def cancel_landing():
    global nearby_planet
    landing_prompt.enabled = False
    nearby_planet = None
    
    # Unfreeze player and capture mouse
    player.enabled = True
    mouse.locked = True
    mouse.visible = False

# Set up button callbacks
land_button.on_click = land_on_planet
cancel_button.on_click = cancel_landing

# Lighting
DirectionalLight(y=2, z=3, rotation=(45, -45, 45))
AmbientLight(color=Vec4(0.1, 0.1, 0.1, 1))  # Darker ambient light

# Initialize scene manager after all entities are created
scene_manager.initialize_space()

# Initialize military and contract systems
military_manager.initialize_military_presence()

# Game state
paused = False

def input(key):
    global paused
    
    # Handle UI input first
    if trading_ui.handle_input(key):
        return
    if upgrade_ui.handle_input(key):
        return
    if crew_ui.handle_input(key):
        return
    if mission_ui.handle_input(key):
        return
    
    if key == 'escape':
        # Close UIs if open
        if trading_ui.active:
            trading_ui.hide()
            return
        if upgrade_ui.active:
            upgrade_ui.hide()
            return
        if faction_ui.active:
            faction_ui.hide()
            return
        if crew_ui.active:
            crew_ui.hide()
            return
        if mission_ui.active:
            mission_ui.hide()
            return
            
        paused = not paused
        pause_panel.enabled = paused
        save_button.enabled = paused
        load_button.enabled = paused
        quit_button.enabled = paused
        
        if scene_manager.current_state == GameState.SPACE:
            player.enabled = not paused
        else:
            scene_manager.town_controller.enabled = not paused
            
        mouse.locked = not paused
        if paused:
            mouse.visible = True
        else:
            mouse.visible = False
    
    if key == 'f6':  # Screenshot
        if not os.path.exists('screenshots'):
            os.makedirs('screenshots')
        base.win.saveScreenshot(Filename(f'screenshots/screenshot_{time.time()}.png'))
        print(f'Screenshot saved to screenshots folder')
    
    if key == 'e' and not paused:  # Talk to NPCs
        if scene_manager.current_state == GameState.TOWN:
            # Check if player is near any NPC
            player_pos = scene_manager.town_controller.position
            for npc in scene_manager.town_npcs:
                distance = (npc.position - player_pos).length()
                if distance < 5:  # Within talking range
                    dialogue = random.choice(npc.dialogue)
                    print(f"💬 {npc.name_tag.text}: {dialogue}")
                    break
    
    if key == 'f7':  # Toggle view and axis visibility
        if scene_manager.current_state == GameState.SPACE:
            player.third_person = not player.third_person
            player.axis_indicator.enabled = player.third_person
            if player.third_person:
                camera.position = (0, 0, -15)
            else:
                camera.position = (0, 0, 0)
    
    if key == 'f8':  # Toggle between space and town
        if scene_manager.current_state == GameState.SPACE:
            scene_manager.switch_to_town()
        else:
            scene_manager.switch_to_space()
    
    if key == 't' and scene_manager.current_state == GameState.TOWN and not paused:
        # Open trading if near trading post
        if scene_manager.town_controller:
            player_pos = scene_manager.town_controller.position
            trading_post_pos = Vec3(10, 3, 0)
            distance = (player_pos - trading_post_pos).length()
            
            if distance < 10:  # Within range of trading post
                # Use the current planet the player landed on
                if scene_manager.current_planet:
                    trading_ui.show(scene_manager.current_planet.name)
                else:
                    # Fallback for testing
                    planet_name = "Local Trading Post"
                    if planet_name not in market_system.planet_economies:
                        market_system.generate_market_for_planet(planet_name, "generic")
                    trading_ui.show(planet_name)
            else:
                print("You need to be closer to the trading post!")
    
    if key == 'u' and scene_manager.current_state == GameState.TOWN and not paused:
        # Open upgrades if near shipyard
        if scene_manager.town_controller:
            player_pos = scene_manager.town_controller.position
            shipyard_pos = Vec3(-10, 3, 0)  # Position of shipyard
            distance = (player_pos - shipyard_pos).length()
            
            if distance < 10:  # Within range of shipyard
                upgrade_ui.show()
            else:
                print("You need to be closer to the shipyard!")
    
    if key == 'r' and scene_manager.current_state == GameState.TOWN and not paused:
        # Open faction relations if near embassy
        if scene_manager.town_controller:
            player_pos = scene_manager.town_controller.position
            embassy_pos = Vec3(0, 3, -10)  # Position of embassy
            distance = (player_pos - embassy_pos).length()
            
            if distance < 10:  # Within range of embassy
                faction_ui.show()
            else:
                print("You need to be closer to the embassy!")
    
    if key == 'c' and scene_manager.current_state == GameState.TOWN and not paused:
        # Open crew management if near crew quarters
        if scene_manager.town_controller:
            player_pos = scene_manager.town_controller.position
            crew_quarters_pos = Vec3(0, 3, 10)  # Position of crew quarters
            distance = (player_pos - crew_quarters_pos).length()
            
            if distance < 10:  # Within range of crew quarters
                crew_ui.show()
            else:
                print("You need to be closer to the crew quarters!")
    
    if key == 'm' and scene_manager.current_state == GameState.TOWN and not paused:
        # Open mission board if near mission board
        if scene_manager.town_controller:
            player_pos = scene_manager.town_controller.position
            mission_board_pos = Vec3(-10, 3, -10)  # Position of mission board
            distance = (player_pos - mission_board_pos).length()
            
            if distance < 10:  # Within range of mission board
                mission_ui.show()
            else:
                print("You need to be closer to the mission board!")
                
    if key == 'k' and not paused:
        # Show available contracts (can be accessed anywhere)
        print("\n📋 AVAILABLE CONTRACTS:")
        for i, contract in enumerate(dynamic_contracts.available_contracts[:5]):
            print(f"{i+1}. {contract.title}")
            print(f"   Client: {contract.client_faction}")
            print(f"   Reward: {contract.rewards.get('credits', 0)} credits")
            print(f"   Difficulty: {'⭐' * contract.difficulty}")
            print(f"   Time limit: {contract.time_limit/60:.0f} minutes")
            print()
        if not dynamic_contracts.available_contracts:
            print("No contracts available.")
            
    if key == 'j' and not paused:
        # Show active contracts
        print("\n📋 ACTIVE CONTRACTS:")
        for i, contract in enumerate(dynamic_contracts.active_contracts):
            elapsed_time = time.time() - contract.start_time
            remaining_time = contract.time_limit - elapsed_time
            print(f"{i+1}. {contract.title}")
            print(f"   Status: {contract.status.value}")
            print(f"   Time remaining: {remaining_time/60:.1f} minutes")
            print(f"   Objectives:")
            for obj in contract.objectives:
                print(f"     • {obj}")
            print()
        if not dynamic_contracts.active_contracts:
            print("No active contracts.")
    
    # TESTING COMMANDS for the persistent economy
    if key == 'b' and scene_manager.current_state == GameState.TOWN and not paused:
        # Toggle blockade on current planet (for testing)
        if scene_manager.current_planet:
            planet_info = market_system.get_planet_info(scene_manager.current_planet.name)
            if planet_info:
                current_status = planet_info['blockaded']
                market_system.set_blockade(scene_manager.current_planet.name, not current_status)
                
    if key == 'i' and scene_manager.current_state == GameState.TOWN and not paused:
        # Show detailed economic info for current planet
        if scene_manager.current_planet:
            show_economic_info(scene_manager.current_planet.name)
            
    if key == 'n' and not paused:
        # Advance time quickly (for testing)
        print("⏰ Fast-forwarding time...")
        time_system.advance_day()
        
    if key == 'f' and scene_manager.current_state == GameState.SPACE and not paused:
        # Refuel if near a planet with fuel station
        if nearby_planet and nearby_planet.has_fuel_station:
            fuel_needed = ship_systems.fuel_system.max_fuel - ship_systems.fuel_system.current_fuel
            if fuel_needed > 0:
                total_cost = int(fuel_needed * nearby_planet.fuel_price)
                if player_wallet.can_afford(total_cost):
                    player_wallet.spend(total_cost)
                    ship_systems.fuel_system.refuel(fuel_needed)
                    print(f"⛽ Refueled at {nearby_planet.name} for {total_cost} credits")
                else:
                    print(f"💰 Not enough credits! Refueling costs {total_cost} credits")
            else:
                print("⛽ Fuel tank already full!")
        else:
            if nearby_planet:
                print(f"❌ {nearby_planet.name} has no fuel station")
            else:
                print("❌ No planet nearby for refueling")
                
    if key == 'g' and not paused:
        # Emergency repair using spare parts
        damaged_components = ship_systems.get_system_status()['damaged_components']
        if damaged_components:
            component_name = damaged_components[0]['type']
            component_type = ComponentType(component_name)
            if ship_systems.repair_component(component_type, 1):
                print(f"🔧 Emergency repair completed on {component_name}")
            else:
                print("🔧 No spare parts available for repairs")
        else:
            print("🔧 All systems operating normally")
    
    # ===== ENHANCED PIRATES! FEATURES CONTROLS =====
    
    if key == 'v' and not paused:
        # Fleet Management
        fleet = enhanced_features.fleet_manager.fleet
        if fleet:
            print("\n🚢 FLEET STATUS:")
            for i, ship in enumerate(fleet):
                stats = ship.get_effective_stats()
                print(f"{i+1}. {ship.name} ({ship.ship_class.value})")
                print(f"   Role: {ship.role} | Condition: {ship.condition*100:.0f}%")
                print(f"   Combat Rating: {stats['combat_rating']:.0f}")
            total_strength = enhanced_features.fleet_manager.get_fleet_combat_strength()
            print(f"\nTotal Fleet Combat Strength: {total_strength:.0f}")
        else:
            print("🚢 No ships in fleet. Capture ships through boarding actions!")
    
    if key == 'z' and not paused:
        # Treasure Scanner
        treasures = enhanced_features.treasure_hunting.scan_for_treasures(player.position)
        if treasures:
            print("📡 TREASURE SCANNER ACTIVE")
        else:
            print("📡 No treasures detected in range. Fly around to scan more areas!")
    
    if key == 'x' and not paused:
        # Character Profile
        char = enhanced_features.character_development
        print(f"\n👤 CHARACTER PROFILE:")
        print(f"Age: {int(char.age)} years old")
        print(f"Years Active: {char.years_active:.1f}")
        print(f"\n📊 SKILLS:")
        for skill, level in char.skills.items():
            print(f"  {skill.value}: {level:.1f}")
        if char.legendary_achievements:
            print(f"\n🏆 ACHIEVEMENTS:")
            for achievement in char.legendary_achievements:
                print(f"  • {achievement['name']} (Age {achievement['age_earned']})")
    
    if key == 'o' and not paused:
        # Orbital Operations Menu
        if scene_manager.current_state == GameState.SPACE and nearby_planet:
            fleet_strength = enhanced_features.fleet_manager.get_fleet_combat_strength()
            print(f"\n🚀 ORBITAL OPERATIONS - {nearby_planet.name}")
            print(f"Fleet Combat Strength: {fleet_strength:.0f}")
            print("1. Orbital Bombardment (High damage, major reputation loss)")
            print("2. Surgical Strike (Precise, moderate reputation loss)")
            print("3. Establish Blockade (Economic pressure)")
            print("Press 1-3 to execute, or any other key to cancel")
        else:
            print("🚀 Must be near a planet in space to conduct orbital operations!")
    
    if key in '123' and not paused:
        # Execute orbital operations
        if scene_manager.current_state == GameState.SPACE and nearby_planet:
            fleet_strength = enhanced_features.fleet_manager.get_fleet_combat_strength()
            if fleet_strength < 100:
                print("⚠️ Warning: Fleet strength too low for major operations!")
                
            if key == '1':
                result = enhanced_features.orbital_combat.initiate_orbital_assault(
                    nearby_planet.name, AssaultType.ORBITAL_BOMBARDMENT, fleet_strength)
            elif key == '2':
                result = enhanced_features.orbital_combat.initiate_orbital_assault(
                    nearby_planet.name, AssaultType.SURGICAL_STRIKE, fleet_strength)
            elif key == '3':
                result = enhanced_features.orbital_combat.initiate_orbital_assault(
                    nearby_planet.name, AssaultType.BLOCKADE, fleet_strength)
                    
            if 'result' in locals() and result['success']:
                player_wallet.earn(result['credits'])
                if 'reputation' in result:
                    # Apply reputation changes to all factions
                    for faction_id in faction_system.factions.keys():
                        faction_system.change_reputation(faction_id, result['reputation'])
    
    if key == 'y' and not paused:
        # Attempt treasure excavation at current location
        for site in enhanced_features.treasure_hunting.treasure_sites:
            distance = (site.position - player.position).length()
            if distance < 5.0 and not site.discovered:  # Within 5 units
                skill_level = enhanced_features.character_development.skills[PersonalSkill.ENGINEERING]
                treasure_value = enhanced_features.treasure_hunting.excavate_treasure(site)
                if treasure_value:
                    player_wallet.earn(treasure_value)
                    enhanced_features.character_development.gain_experience(PersonalSkill.ENGINEERING, 10)
                break
        else:
            print("🔍 No treasure sites within excavation range.")
    
    if key == 'l' and not paused:
        # Simulate boarding action (when encountering ships)
        if scene_manager.current_state == GameState.SPACE:
            print("\n⚔️ BOARDING ACTION SIMULATION")
            print("1. Breach and Clear (High success, moderate damage)")
            print("2. Stealth Infiltration (Moderate success, minimal damage)")
            print("3. Negotiated Surrender (Low success, no damage)")
            print("Press 1-3 to board, or any other key to cancel")
            
    if key in '123' and scene_manager.current_state == GameState.SPACE:
        # Execute boarding action
        boarding_actions = {
            '1': BoardingAction.BREACH_AND_CLEAR,
            '2': BoardingAction.STEALTH_INFILTRATION,
            '3': BoardingAction.NEGOTIATED_SURRENDER
        }
        
        action = boarding_actions.get(key)
        if action:
            result = enhanced_features.ship_boarding.initiate_boarding("Enemy Merchant", action)
            if result['success']:
                player_wallet.earn(result['cargo'])
                enhanced_features.character_development.gain_experience(PersonalSkill.COMBAT, 5)
                
                if result.get('ship'):
                    captured_ship = result['ship']
                    if enhanced_features.fleet_manager.add_ship(captured_ship):
                        print(f"🚢 {captured_ship.name} added to your fleet!")
                    else:
                        print(f"🚢 Fleet at maximum capacity. {captured_ship.name} abandoned.")
    
    if key == 'p' and not paused:
        # Show enhanced skills and advancement opportunities
        char = enhanced_features.character_development
        print(f"\n📈 SKILL ADVANCEMENT:")
        for skill, level in char.skills.items():
            exp = char.experience_points[skill]
            needed = int(level * 100)
            print(f"  {skill.value}: {level:.1f} ({exp}/{needed} XP)")
        print(f"\n🎯 Gain experience by:")
        print(f"  • Trading (Trading skill)")
        print(f"  • Combat/Boarding (Combat skill)")
        print(f"  • Treasure hunting (Engineering skill)")
        print(f"  • Diplomatic missions (Diplomacy skill)")
        print(f"  • Fleet operations (Leadership skill)")
        print(f"  • Flying and exploration (Piloting skill)")
        
    # TESTING PHYSICAL COMMUNICATION SYSTEM
    if key == 'w' and not paused:
        # Test war declaration system
        print("\n⚔️ TESTING WAR DECLARATION SYSTEM")
        result = physical_communication.declare_war(
            declaring_faction="Terran Federation",
            target_faction="Mars Republic", 
            declaration_text="Mars Republic has violated trade agreements and territorial boundaries."
        )
        if result:
            print("📜 War declaration letters are being dispatched by courier ships!")
        else:
            print("❌ War declaration failed!")
            
    if key == 'e' and not paused:
        # Test letter sending system
        if len(planets) >= 2:
            sender = planets[0]
            recipient = planets[1]
            physical_communication.send_letter(
                sender_planet=sender,
                recipient_planet=recipient,
                letter_type=MessageType.DIPLOMATIC_LETTER,
                subject="Trade Proposal",
                content="We propose a mutual trade agreement for the benefit of both our peoples.",
                urgency=UrgencyLevel.NORMAL
            )
            print(f"📨 Test letter sent from {sender.name} to {recipient.name}")
        else:
            print("❌ Need at least 2 planets for letter test!")
            
    if key == 'q' and not paused:
        # Show communication system status
        print("\n📡 PHYSICAL COMMUNICATION SYSTEM STATUS")
        print(f"Active Letter Ships: {len(unified_transport_system.message_ships)}")
        print(f"Active Rumors: {len(physical_communication.word_of_mouth_pool)}")
        
        # Show planets with mail/news
        planets_with_mail = 0
        planets_with_news = 0
        for planet_name in physical_communication.planetary_mailboxes:
            if physical_communication.planetary_mailboxes[planet_name]:
                planets_with_mail += 1
        for planet_name in physical_communication.planetary_news:
            if physical_communication.planetary_news[planet_name]:
                planets_with_news += 1
                
        print(f"Planets with Mail: {planets_with_mail}")
        print(f"Planets with News/Rumors: {planets_with_news}")
        
        if physical_communication.word_of_mouth_pool:
            print("\n💬 ACTIVE RUMORS:")
            for rumor in physical_communication.word_of_mouth_pool[:3]:  # Show first 3
                age_str = f"{rumor.age_hours:.1f}h old"
                accuracy_str = f"{rumor.current_accuracy:.0%} accurate"
                spread_str = f"spread to {len(rumor.visited_planets)} planets"
                print(f"   • {rumor.content[:40]}... ({age_str}, {accuracy_str}, {spread_str})")
        
def show_economic_info(planet_name):
    """Display detailed economic information about a planet"""
    planet_info = market_system.get_planet_info(planet_name)
    if not planet_info:
        print(f"❌ No economic data for {planet_name}")
        return
        
    print(f"\n📊 ECONOMIC REPORT: {planet_name}")
    print(f"Population: {planet_info['population']:,}")
    print(f"Type: {planet_info['type'].title()}")
    print(f"Blockaded: {'YES' if planet_info['blockaded'] else 'NO'}")
    if planet_info['blockaded']:
        print(f"Blockade Duration: {planet_info['blockade_days']} days")
        
    print("\n📦 STOCKPILES:")
    economy = market_system.planet_economies[planet_name]
    for commodity, amount in sorted(planet_info['stockpiles'].items()):
        consumption = economy.daily_consumption.get(commodity, 0)
        production = economy.daily_production.get(commodity, 0)
        
        # Calculate days of supply
        if consumption > 0:
            days_supply = amount / consumption
            supply_status = f"({days_supply:.1f} days)"
        else:
            supply_status = "(not consumed)"
            
        # Show production/consumption balance
        if production > consumption:
            balance = f"+{production - consumption}/day"
        elif consumption > production:
            balance = f"-{consumption - production}/day"
        else:
            balance = "balanced"
            
        print(f"  {commodity}: {amount} {supply_status} {balance}")
        
    print(f"\n💰 Current market prices:")
    for commodity in ['food', 'technology', 'minerals', 'luxury_goods']:
        buy_price = market_system.get_buy_price(planet_name, commodity)
        sell_price = market_system.get_sell_price(planet_name, commodity)
        available = market_system.get_available_supply(planet_name, commodity)
        print(f"  {commodity}: Buy {buy_price}, Sell {sell_price}, Available: {available}")
    
    if key == 'left mouse down' and not paused:
        if scene_manager.current_state == GameState.SPACE:
            # Shoot a projectile
            bullet = Entity(
                model='sphere',
                color=color.yellow,
                position=player.position,
                scale=0.2
            )
            bullet.animate_position(
                player.position + player.forward * 100,
                duration=2,
                curve=curve.linear
            )
            destroy(bullet, delay=2)

# Run the game
app.run() <|MERGE_RESOLUTION|>--- conflicted
+++ resolved
@@ -665,7 +665,6 @@
             if consumption > 0:
                 days_left = available / consumption
                 supply_factor = 10.0 + (1.0 - days_left) * 10.0  # 10x to 20x price
-<<<<<<< HEAD
             else:
                 supply_factor = 15.0
         elif available < consumption * 3:  # Less than 3 days supply
@@ -679,21 +678,6 @@
                 days_left = available / consumption
                 supply_factor = 1.5 + (10.0 - days_left) * 0.15  # 1.5x to 2.5x price
             else:
-=======
-            else:
-                supply_factor = 15.0
-        elif available < consumption * 3:  # Less than 3 days supply
-            if consumption > 0:
-                days_left = available / consumption
-                supply_factor = 3.0 + (3.0 - days_left) * 2.0  # 3x to 9x price
-            else:
-                supply_factor = 5.0
-        elif available < consumption * 10:  # Less than 10 days supply
-            if consumption > 0:
-                days_left = available / consumption
-                supply_factor = 1.5 + (10.0 - days_left) * 0.15  # 1.5x to 2.5x price
-            else:
->>>>>>> d46b35eb
                 supply_factor = 2.0
         elif available > consumption * 50:  # More than 50 days supply
             supply_factor = 0.3  # Market crash - oversupply
